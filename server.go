package fasthttp

import (
	"bufio"
	"context"
	"crypto/tls"
	"errors"
	"fmt"
	"io"
	"log"
	"mime/multipart"
	"net"
	"os"
	"strings"
	"sync"
	"sync/atomic"
	"time"
)

var errNoCertOrKeyProvided = errors.New("Cert or key has not provided")

var (
	// ErrAlreadyServing is returned when calling Serve on a Server
	// that is already serving connections.
	ErrAlreadyServing = errors.New("Server is already serving connections")
)

// ServeConn serves HTTP requests from the given connection
// using the given handler.
//
// ServeConn returns nil if all requests from the c are successfully served.
// It returns non-nil error otherwise.
//
// Connection c must immediately propagate all the data passed to Write()
// to the client. Otherwise requests' processing may hang.
//
// ServeConn closes c before returning.
func ServeConn(c net.Conn, handler RequestHandler) error {
	v := serverPool.Get()
	if v == nil {
		v = &Server{}
	}
	s := v.(*Server)
	s.Handler = handler
	err := s.ServeConn(c)
	s.Handler = nil
	serverPool.Put(v)
	return err
}

var serverPool sync.Pool

// Serve serves incoming connections from the given listener
// using the given handler.
//
// Serve blocks until the given listener returns permanent error.
func Serve(ln net.Listener, handler RequestHandler) error {
	s := &Server{
		Handler: handler,
	}
	return s.Serve(ln)
}

// ServeTLS serves HTTPS requests from the given net.Listener
// using the given handler.
//
// certFile and keyFile are paths to TLS certificate and key files.
func ServeTLS(ln net.Listener, certFile, keyFile string, handler RequestHandler) error {
	s := &Server{
		Handler: handler,
	}
	return s.ServeTLS(ln, certFile, keyFile)
}

// ServeTLSEmbed serves HTTPS requests from the given net.Listener
// using the given handler.
//
// certData and keyData must contain valid TLS certificate and key data.
func ServeTLSEmbed(ln net.Listener, certData, keyData []byte, handler RequestHandler) error {
	s := &Server{
		Handler: handler,
	}
	return s.ServeTLSEmbed(ln, certData, keyData)
}

// ListenAndServe serves HTTP requests from the given TCP addr
// using the given handler.
func ListenAndServe(addr string, handler RequestHandler) error {
	s := &Server{
		Handler: handler,
	}
	return s.ListenAndServe(addr)
}

// ListenAndServeUNIX serves HTTP requests from the given UNIX addr
// using the given handler.
//
// The function deletes existing file at addr before starting serving.
//
// The server sets the given file mode for the UNIX addr.
func ListenAndServeUNIX(addr string, mode os.FileMode, handler RequestHandler) error {
	s := &Server{
		Handler: handler,
	}
	return s.ListenAndServeUNIX(addr, mode)
}

// ListenAndServeTLS serves HTTPS requests from the given TCP addr
// using the given handler.
//
// certFile and keyFile are paths to TLS certificate and key files.
func ListenAndServeTLS(addr, certFile, keyFile string, handler RequestHandler) error {
	s := &Server{
		Handler: handler,
	}
	return s.ListenAndServeTLS(addr, certFile, keyFile)
}

// ListenAndServeTLSEmbed serves HTTPS requests from the given TCP addr
// using the given handler.
//
// certData and keyData must contain valid TLS certificate and key data.
func ListenAndServeTLSEmbed(addr string, certData, keyData []byte, handler RequestHandler) error {
	s := &Server{
		Handler: handler,
	}
	return s.ListenAndServeTLSEmbed(addr, certData, keyData)
}

// RequestHandler must process incoming requests.
//
// RequestHandler must call ctx.TimeoutError() before returning
// if it keeps references to ctx and/or its' members after the return.
// Consider wrapping RequestHandler into TimeoutHandler if response time
// must be limited.
type RequestHandler func(ctx *RequestCtx)

// ServeHandler must process tls.Config.NextProto negotiated requests.
type ServeHandler func(c net.Conn) error

// Server implements HTTP server.
//
// Default Server settings should satisfy the majority of Server users.
// Adjust Server settings only if you really understand the consequences.
//
// It is forbidden copying Server instances. Create new Server instances
// instead.
//
// It is safe to call Server methods from concurrently running goroutines.
type Server struct {
	noCopy noCopy

	// Handler for processing incoming requests.
	//
	// Take into account that no `panic` recovery is done by `fasthttp` (thus any `panic` will take down the entire server).
	// Instead the user should use `recover` to handle these situations.
	Handler RequestHandler

	// ErrorHandler for returning a response in case of an error while receiving or parsing the request.
	//
	// The following is a non-exhaustive list of errors that can be expected as argument:
	//   * io.EOF
	//   * io.ErrUnexpectedEOF
	//   * ErrGetOnly
	//   * ErrSmallBuffer
	//   * ErrBodyTooLarge
	//   * ErrBrokenChunks
	ErrorHandler func(ctx *RequestCtx, err error)

	// Server name for sending in response headers.
	//
	// Default server name is used if left blank.
	Name string

	// The maximum number of concurrent connections the server may serve.
	//
	// DefaultConcurrency is used if not set.
	Concurrency int

	// Whether to disable keep-alive connections.
	//
	// The server will close all the incoming connections after sending
	// the first response to client if this option is set to true.
	//
	// By default keep-alive connections are enabled.
	DisableKeepalive bool

	// Per-connection buffer size for requests' reading.
	// This also limits the maximum header size.
	//
	// Increase this buffer if your clients send multi-KB RequestURIs
	// and/or multi-KB headers (for example, BIG cookies).
	//
	// Default buffer size is used if not set.
	ReadBufferSize int

	// Per-connection buffer size for responses' writing.
	//
	// Default buffer size is used if not set.
	WriteBufferSize int

	// ReadTimeout is the amount of time allowed to read
	// the full request including body. The connection's read
	// deadline is reset when the connection opens, or for
	// keep-alive connections after the first byte has been read.
	//
	// By default request read timeout is unlimited.
	ReadTimeout time.Duration

	// WriteTimeout is the maximum duration before timing out
	// writes of the response. It is reset after the request handler
	// has returned.
	//
	// By default response write timeout is unlimited.
	WriteTimeout time.Duration

	// IdleTimeout is the maximum amount of time to wait for the
	// next request when keep-alive is enabled. If IdleTimeout
	// is zero, the value of ReadTimeout is used.
	IdleTimeout time.Duration

	// Maximum number of concurrent client connections allowed per IP.
	//
	// By default unlimited number of concurrent connections
	// may be established to the server from a single IP address.
	MaxConnsPerIP int

	// Maximum number of requests served per connection.
	//
	// The server closes connection after the last request.
	// 'Connection: close' header is added to the last response.
	//
	// By default unlimited number of requests may be served per connection.
	MaxRequestsPerConn int

	// MaxKeepaliveDuration is a no-op and only left here for backwards compatibility.
	// Deprecated: Use IdleTimeout instead.
	MaxKeepaliveDuration time.Duration

	// Whether to enable tcp keep-alive connections.
	//
	// Whether the operating system should send tcp keep-alive messages on the tcp connection.
	//
	// By default tcp keep-alive connections are disabled.
	TCPKeepalive bool

	// Period between tcp keep-alive messages.
	//
	// TCP keep-alive period is determined by operation system by default.
	TCPKeepalivePeriod time.Duration

	// Maximum request body size.
	//
	// The server rejects requests with bodies exceeding this limit.
	//
	// Request body size is limited by DefaultMaxRequestBodySize by default.
	MaxRequestBodySize int

	// Aggressively reduces memory usage at the cost of higher CPU usage
	// if set to true.
	//
	// Try enabling this option only if the server consumes too much memory
	// serving mostly idle keep-alive connections. This may reduce memory
	// usage by more than 50%.
	//
	// Aggressive memory usage reduction is disabled by default.
	ReduceMemoryUsage bool

	// Rejects all non-GET requests if set to true.
	//
	// This option is useful as anti-DoS protection for servers
	// accepting only GET requests. The request size is limited
	// by ReadBufferSize if GetOnly is set.
	//
	// Server accepts all the requests by default.
	GetOnly bool

	// Logs all errors, including the most frequent
	// 'connection reset by peer', 'broken pipe' and 'connection timeout'
	// errors. Such errors are common in production serving real-world
	// clients.
	//
	// By default the most frequent errors such as
	// 'connection reset by peer', 'broken pipe' and 'connection timeout'
	// are suppressed in order to limit output log traffic.
	LogAllErrors bool

	// Header names are passed as-is without normalization
	// if this option is set.
	//
	// Disabled header names' normalization may be useful only for proxying
	// incoming requests to other servers expecting case-sensitive
	// header names. See https://github.com/valyala/fasthttp/issues/57
	// for details.
	//
	// By default request and response header names are normalized, i.e.
	// The first letter and the first letters following dashes
	// are uppercased, while all the other letters are lowercased.
	// Examples:
	//
	//     * HOST -> Host
	//     * content-type -> Content-Type
	//     * cONTENT-lenGTH -> Content-Length
	DisableHeaderNamesNormalizing bool

	// SleepWhenConcurrencyLimitsExceeded is a duration to be slept of if
	// the concurrency limit in exceeded (default [when is 0]: don't sleep
	// and accept new connections immidiatelly).
	SleepWhenConcurrencyLimitsExceeded time.Duration

	// NoDefaultServerHeader, when set to true, causes the default Server header
	// to be excluded from the Response.
	//
	// The default Server header value is the value of the Name field or an
	// internal default value in its absence. With this option set to true,
	// the only time a Server header will be sent is if a non-zero length
	// value is explicitly provided during a request.
	NoDefaultServerHeader bool

	// NoDefaultContentType, when set to true, causes the default Content-Type
	// header to be excluded from the Response.
	//
	// The default Content-Type header value is the internal default value. When
	// set to true, the Content-Type will not be present.
	NoDefaultContentType bool

	// ConnState specifies an optional callback function that is
	// called when a client connection changes state. See the
	// ConnState type and associated constants for details.
	ConnState func(net.Conn, ConnState)

	// Logger, which is used by RequestCtx.Logger().
	//
	// By default standard logger from log package is used.
	Logger Logger

	// KeepHijackedConns is an opt-in disable of connection
	// close by fasthttp after connections' HijackHandler returns.
	// This allows to save goroutines, e.g. when fasthttp used to upgrade
	// http connections to WS and connection goes to another handler,
	// which will close it when needed.
	KeepHijackedConns bool

	tlsConfig  *tls.Config
	nextProtos map[string]ServeHandler

	concurrency      uint32
	concurrencyCh    chan struct{}
	perIPConnCounter perIPConnCounter
	serverName       atomic.Value

	ctxPool        sync.Pool
	readerPool     sync.Pool
	writerPool     sync.Pool
	hijackConnPool sync.Pool

	// We need to know our listener so we can close it in Shutdown().
	ln net.Listener

	mu   sync.Mutex
	open int32
	stop int32
	done chan struct{}
}

// TimeoutHandler creates RequestHandler, which returns StatusRequestTimeout
// error with the given msg to the client if h didn't return during
// the given duration.
//
// The returned handler may return StatusTooManyRequests error with the given
// msg to the client if there are more than Server.Concurrency concurrent
// handlers h are running at the moment.
func TimeoutHandler(h RequestHandler, timeout time.Duration, msg string) RequestHandler {
	if timeout <= 0 {
		return h
	}

	return func(ctx *RequestCtx) {
		concurrencyCh := ctx.s.concurrencyCh
		select {
		case concurrencyCh <- struct{}{}:
		default:
			ctx.Error(msg, StatusTooManyRequests)
			return
		}

		ch := ctx.timeoutCh
		if ch == nil {
			ch = make(chan struct{}, 1)
			ctx.timeoutCh = ch
		}
		go func() {
			h(ctx)
			ch <- struct{}{}
			<-concurrencyCh
		}()
		ctx.timeoutTimer = initTimer(ctx.timeoutTimer, timeout)
		select {
		case <-ch:
		case <-ctx.timeoutTimer.C:
			ctx.TimeoutError(msg)
		}
		stopTimer(ctx.timeoutTimer)
	}
}

// CompressHandler returns RequestHandler that transparently compresses
// response body generated by h if the request contains 'gzip' or 'deflate'
// 'Accept-Encoding' header.
func CompressHandler(h RequestHandler) RequestHandler {
	return CompressHandlerLevel(h, CompressDefaultCompression)
}

// CompressHandlerLevel returns RequestHandler that transparently compresses
// response body generated by h if the request contains 'gzip' or 'deflate'
// 'Accept-Encoding' header.
//
// Level is the desired compression level:
//
//     * CompressNoCompression
//     * CompressBestSpeed
//     * CompressBestCompression
//     * CompressDefaultCompression
//     * CompressHuffmanOnly
func CompressHandlerLevel(h RequestHandler, level int) RequestHandler {
	return func(ctx *RequestCtx) {
		h(ctx)
		if ctx.Request.Header.HasAcceptEncodingBytes(strGzip) {
			ctx.Response.gzipBody(level)
		} else if ctx.Request.Header.HasAcceptEncodingBytes(strDeflate) {
			ctx.Response.deflateBody(level)
		}
	}
}

// RequestCtx contains incoming request and manages outgoing response.
//
// It is forbidden copying RequestCtx instances.
//
// RequestHandler should avoid holding references to incoming RequestCtx and/or
// its' members after the return.
// If holding RequestCtx references after the return is unavoidable
// (for instance, ctx is passed to a separate goroutine and ctx lifetime cannot
// be controlled), then the RequestHandler MUST call ctx.TimeoutError()
// before return.
//
// It is unsafe modifying/reading RequestCtx instance from concurrently
// running goroutines. The only exception is TimeoutError*, which may be called
// while other goroutines accessing RequestCtx.
type RequestCtx struct {
	noCopy noCopy

	// Incoming request.
	//
	// Copying Request by value is forbidden. Use pointer to Request instead.
	Request Request

	// Outgoing response.
	//
	// Copying Response by value is forbidden. Use pointer to Response instead.
	Response Response

	userValues userData

	connID         uint64
	connRequestNum uint64
	connTime       time.Time

	time time.Time

	logger ctxLogger
	s      *Server
	c      net.Conn
	fbr    firstByteReader

	timeoutResponse *Response
	timeoutCh       chan struct{}
	timeoutTimer    *time.Timer

	hijackHandler HijackHandler
}

// HijackHandler must process the hijacked connection c.
//
// If KeepHijackedConns is disabled, which is by default,
// the connection c is automatically closed after returning from HijackHandler.
//
// The connection c must not be used after returning from the handler, if KeepHijackedConns is disabled.
//
// When KeepHijackedConns enabled, fasthttp will not Close() the connection,
// you must do it when you need it. You must not use c in any way after calling Close().
type HijackHandler func(c net.Conn)

// Hijack registers the given handler for connection hijacking.
//
// The handler is called after returning from RequestHandler
// and sending http response. The current connection is passed
// to the handler. The connection is automatically closed after
// returning from the handler.
//
// The server skips calling the handler in the following cases:
//
//     * 'Connection: close' header exists in either request or response.
//     * Unexpected error during response writing to the connection.
//
// The server stops processing requests from hijacked connections.
// Server limits such as Concurrency, ReadTimeout, WriteTimeout, etc.
// aren't applied to hijacked connections.
//
// The handler must not retain references to ctx members.
//
// Arbitrary 'Connection: Upgrade' protocols may be implemented
// with HijackHandler. For instance,
//
//     * WebSocket ( https://en.wikipedia.org/wiki/WebSocket )
//     * HTTP/2.0 ( https://en.wikipedia.org/wiki/HTTP/2 )
//
func (ctx *RequestCtx) Hijack(handler HijackHandler) {
	ctx.hijackHandler = handler
}

// Hijacked returns true after Hijack is called.
func (ctx *RequestCtx) Hijacked() bool {
	return ctx.hijackHandler != nil
}

// SetUserValue stores the given value (arbitrary object)
// under the given key in ctx.
//
// The value stored in ctx may be obtained by UserValue*.
//
// This functionality may be useful for passing arbitrary values between
// functions involved in request processing.
//
// All the values are removed from ctx after returning from the top
// RequestHandler. Additionally, Close method is called on each value
// implementing io.Closer before removing the value from ctx.
func (ctx *RequestCtx) SetUserValue(key string, value interface{}) {
	ctx.userValues.Set(key, value)
}

// SetUserValueBytes stores the given value (arbitrary object)
// under the given key in ctx.
//
// The value stored in ctx may be obtained by UserValue*.
//
// This functionality may be useful for passing arbitrary values between
// functions involved in request processing.
//
// All the values stored in ctx are deleted after returning from RequestHandler.
func (ctx *RequestCtx) SetUserValueBytes(key []byte, value interface{}) {
	ctx.userValues.SetBytes(key, value)
}

// UserValue returns the value stored via SetUserValue* under the given key.
func (ctx *RequestCtx) UserValue(key string) interface{} {
	return ctx.userValues.Get(key)
}

// UserValueBytes returns the value stored via SetUserValue*
// under the given key.
func (ctx *RequestCtx) UserValueBytes(key []byte) interface{} {
	return ctx.userValues.GetBytes(key)
}

// VisitUserValues calls visitor for each existing userValue.
//
// visitor must not retain references to key and value after returning.
// Make key and/or value copies if you need storing them after returning.
func (ctx *RequestCtx) VisitUserValues(visitor func([]byte, interface{})) {
	for i, n := 0, len(ctx.userValues); i < n; i++ {
		kv := &ctx.userValues[i]
		visitor(kv.key, kv.value)
	}
}

type connTLSer interface {
	Handshake() error
	ConnectionState() tls.ConnectionState
}

// IsTLS returns true if the underlying connection is tls.Conn.
//
// tls.Conn is an encrypted connection (aka SSL, HTTPS).
func (ctx *RequestCtx) IsTLS() bool {
	// cast to (connTLSer) instead of (*tls.Conn), since it catches
	// cases with overridden tls.Conn such as:
	//
	// type customConn struct {
	//     *tls.Conn
	//
	//     // other custom fields here
	// }
	_, ok := ctx.c.(connTLSer)
	return ok
}

// TLSConnectionState returns TLS connection state.
//
// The function returns nil if the underlying connection isn't tls.Conn.
//
// The returned state may be used for verifying TLS version, client certificates,
// etc.
func (ctx *RequestCtx) TLSConnectionState() *tls.ConnectionState {
	tlsConn, ok := ctx.c.(connTLSer)
	if !ok {
		return nil
	}
	state := tlsConn.ConnectionState()
	return &state
}

// Conn returns a reference to the underlying net.Conn.
//
// WARNING: Only use this method if you know what you are doing!
//
// Reading from or writing to the returned connection will end badly!
func (ctx *RequestCtx) Conn() net.Conn {
	return ctx.c
}

type firstByteReader struct {
	c        net.Conn
	ch       byte
	byteRead bool
}

func (r *firstByteReader) Read(b []byte) (int, error) {
	if len(b) == 0 {
		return 0, nil
	}
	nn := 0
	if !r.byteRead {
		b[0] = r.ch
		b = b[1:]
		r.byteRead = true
		nn = 1
	}
	n, err := r.c.Read(b)
	return n + nn, err
}

// Logger is used for logging formatted messages.
type Logger interface {
	// Printf must have the same semantics as log.Printf.
	Printf(format string, args ...interface{})
}

var ctxLoggerLock sync.Mutex

type ctxLogger struct {
	ctx    *RequestCtx
	logger Logger
}

func (cl *ctxLogger) Printf(format string, args ...interface{}) {
	msg := fmt.Sprintf(format, args...)
	ctxLoggerLock.Lock()
	cl.logger.Printf("%.3f %s - %s", time.Since(cl.ctx.ConnTime()).Seconds(), cl.ctx.String(), msg)
	ctxLoggerLock.Unlock()
}

var zeroTCPAddr = &net.TCPAddr{
	IP: net.IPv4zero,
}

// String returns unique string representation of the ctx.
//
// The returned value may be useful for logging.
func (ctx *RequestCtx) String() string {
	return fmt.Sprintf("#%016X - %s<->%s - %s %s", ctx.ID(), ctx.LocalAddr(), ctx.RemoteAddr(), ctx.Request.Header.Method(), ctx.URI().FullURI())
}

// ID returns unique ID of the request.
func (ctx *RequestCtx) ID() uint64 {
	return (ctx.connID << 32) | ctx.connRequestNum
}

// ConnID returns unique connection ID.
//
// This ID may be used to match distinct requests to the same incoming
// connection.
func (ctx *RequestCtx) ConnID() uint64 {
	return ctx.connID
}

// Time returns RequestHandler call time.
func (ctx *RequestCtx) Time() time.Time {
	return ctx.time
}

// ConnTime returns the time the server started serving the connection
// the current request came from.
func (ctx *RequestCtx) ConnTime() time.Time {
	return ctx.connTime
}

// ConnRequestNum returns request sequence number
// for the current connection.
//
// Sequence starts with 1.
func (ctx *RequestCtx) ConnRequestNum() uint64 {
	return ctx.connRequestNum
}

// SetConnectionClose sets 'Connection: close' response header and closes
// connection after the RequestHandler returns.
func (ctx *RequestCtx) SetConnectionClose() {
	ctx.Response.SetConnectionClose()
}

// SetStatusCode sets response status code.
func (ctx *RequestCtx) SetStatusCode(statusCode int) {
	ctx.Response.SetStatusCode(statusCode)
}

// SetContentType sets response Content-Type.
func (ctx *RequestCtx) SetContentType(contentType string) {
	ctx.Response.Header.SetContentType(contentType)
}

// SetContentTypeBytes sets response Content-Type.
//
// It is safe modifying contentType buffer after function return.
func (ctx *RequestCtx) SetContentTypeBytes(contentType []byte) {
	ctx.Response.Header.SetContentTypeBytes(contentType)
}

// RequestURI returns RequestURI.
//
// This uri is valid until returning from RequestHandler.
func (ctx *RequestCtx) RequestURI() []byte {
	return ctx.Request.Header.RequestURI()
}

// URI returns requested uri.
//
// The uri is valid until returning from RequestHandler.
func (ctx *RequestCtx) URI() *URI {
	return ctx.Request.URI()
}

// Referer returns request referer.
//
// The referer is valid until returning from RequestHandler.
func (ctx *RequestCtx) Referer() []byte {
	return ctx.Request.Header.Referer()
}

// UserAgent returns User-Agent header value from the request.
func (ctx *RequestCtx) UserAgent() []byte {
	return ctx.Request.Header.UserAgent()
}

// Path returns requested path.
//
// The path is valid until returning from RequestHandler.
func (ctx *RequestCtx) Path() []byte {
	return ctx.URI().Path()
}

// Host returns requested host.
//
// The host is valid until returning from RequestHandler.
func (ctx *RequestCtx) Host() []byte {
	return ctx.URI().Host()
}

// QueryArgs returns query arguments from RequestURI.
//
// It doesn't return POST'ed arguments - use PostArgs() for this.
//
// Returned arguments are valid until returning from RequestHandler.
//
// See also PostArgs, FormValue and FormFile.
func (ctx *RequestCtx) QueryArgs() *Args {
	return ctx.URI().QueryArgs()
}

// PostArgs returns POST arguments.
//
// It doesn't return query arguments from RequestURI - use QueryArgs for this.
//
// Returned arguments are valid until returning from RequestHandler.
//
// See also QueryArgs, FormValue and FormFile.
func (ctx *RequestCtx) PostArgs() *Args {
	return ctx.Request.PostArgs()
}

// MultipartForm returns requests's multipart form.
//
// Returns ErrNoMultipartForm if request's content-type
// isn't 'multipart/form-data'.
//
// All uploaded temporary files are automatically deleted after
// returning from RequestHandler. Either move or copy uploaded files
// into new place if you want retaining them.
//
// Use SaveMultipartFile function for permanently saving uploaded file.
//
// The returned form is valid until returning from RequestHandler.
//
// See also FormFile and FormValue.
func (ctx *RequestCtx) MultipartForm() (*multipart.Form, error) {
	return ctx.Request.MultipartForm()
}

// FormFile returns uploaded file associated with the given multipart form key.
//
// The file is automatically deleted after returning from RequestHandler,
// so either move or copy uploaded file into new place if you want retaining it.
//
// Use SaveMultipartFile function for permanently saving uploaded file.
//
// The returned file header is valid until returning from RequestHandler.
func (ctx *RequestCtx) FormFile(key string) (*multipart.FileHeader, error) {
	mf, err := ctx.MultipartForm()
	if err != nil {
		return nil, err
	}
	if mf.File == nil {
		return nil, err
	}
	fhh := mf.File[key]
	if fhh == nil {
		return nil, ErrMissingFile
	}
	return fhh[0], nil
}

// ErrMissingFile may be returned from FormFile when the is no uploaded file
// associated with the given multipart form key.
var ErrMissingFile = errors.New("there is no uploaded file associated with the given key")

// SaveMultipartFile saves multipart file fh under the given filename path.
func SaveMultipartFile(fh *multipart.FileHeader, path string) error {
	f, err := fh.Open()
	if err != nil {
		return err
	}

	if ff, ok := f.(*os.File); ok {
		// Windows can't rename files that are opened.
		if err := f.Close(); err != nil {
			return err
		}

		// If renaming fails we try the normal copying method.
		// Renaming could fail if the files are on different devices.
		if os.Rename(ff.Name(), path) == nil {
			return nil
		}

		// Reopen f for the code below.
		f, err = fh.Open()
		if err != nil {
			return err
		}
	}

	defer f.Close()

	ff, err := os.Create(path)
	if err != nil {
		return err
	}
	defer ff.Close()
	_, err = copyZeroAlloc(ff, f)
	return err
}

// FormValue returns form value associated with the given key.
//
// The value is searched in the following places:
//
//   * Query string.
//   * POST or PUT body.
//
// There are more fine-grained methods for obtaining form values:
//
//   * QueryArgs for obtaining values from query string.
//   * PostArgs for obtaining values from POST or PUT body.
//   * MultipartForm for obtaining values from multipart form.
//   * FormFile for obtaining uploaded files.
//
// The returned value is valid until returning from RequestHandler.
func (ctx *RequestCtx) FormValue(key string) []byte {
	v := ctx.QueryArgs().Peek(key)
	if len(v) > 0 {
		return v
	}
	v = ctx.PostArgs().Peek(key)
	if len(v) > 0 {
		return v
	}
	mf, err := ctx.MultipartForm()
	if err == nil && mf.Value != nil {
		vv := mf.Value[key]
		if len(vv) > 0 {
			return []byte(vv[0])
		}
	}
	return nil
}

// IsGet returns true if request method is GET.
func (ctx *RequestCtx) IsGet() bool {
	return ctx.Request.Header.IsGet()
}

// IsPost returns true if request method is POST.
func (ctx *RequestCtx) IsPost() bool {
	return ctx.Request.Header.IsPost()
}

// IsPut returns true if request method is PUT.
func (ctx *RequestCtx) IsPut() bool {
	return ctx.Request.Header.IsPut()
}

// IsDelete returns true if request method is DELETE.
func (ctx *RequestCtx) IsDelete() bool {
	return ctx.Request.Header.IsDelete()
}

// IsConnect returns true if request method is CONNECT.
func (ctx *RequestCtx) IsConnect() bool {
	return ctx.Request.Header.IsConnect()
}

// IsOptions returns true if request method is OPTIONS.
func (ctx *RequestCtx) IsOptions() bool {
	return ctx.Request.Header.IsOptions()
}

// IsTrace returns true if request method is TRACE.
func (ctx *RequestCtx) IsTrace() bool {
	return ctx.Request.Header.IsTrace()
}

// IsPatch returns true if request method is PATCH.
func (ctx *RequestCtx) IsPatch() bool {
	return ctx.Request.Header.IsPatch()
}

// Method return request method.
//
// Returned value is valid until returning from RequestHandler.
func (ctx *RequestCtx) Method() []byte {
	return ctx.Request.Header.Method()
}

// IsHead returns true if request method is HEAD.
func (ctx *RequestCtx) IsHead() bool {
	return ctx.Request.Header.IsHead()
}

// RemoteAddr returns client address for the given request.
//
// Always returns non-nil result.
func (ctx *RequestCtx) RemoteAddr() net.Addr {
	if ctx.c == nil {
		return zeroTCPAddr
	}
	addr := ctx.c.RemoteAddr()
	if addr == nil {
		return zeroTCPAddr
	}
	return addr
}

// LocalAddr returns server address for the given request.
//
// Always returns non-nil result.
func (ctx *RequestCtx) LocalAddr() net.Addr {
	if ctx.c == nil {
		return zeroTCPAddr
	}
	addr := ctx.c.LocalAddr()
	if addr == nil {
		return zeroTCPAddr
	}
	return addr
}

// RemoteIP returns the client ip the request came from.
//
// Always returns non-nil result.
func (ctx *RequestCtx) RemoteIP() net.IP {
	return addrToIP(ctx.RemoteAddr())
}

// LocalIP returns the server ip the request came to.
//
// Always returns non-nil result.
func (ctx *RequestCtx) LocalIP() net.IP {
	return addrToIP(ctx.LocalAddr())
}

func addrToIP(addr net.Addr) net.IP {
	x, ok := addr.(*net.TCPAddr)
	if !ok {
		return net.IPv4zero
	}
	return x.IP
}

// Error sets response status code to the given value and sets response body
// to the given message.
//
// Warning: this will reset the response headers and body already set!
func (ctx *RequestCtx) Error(msg string, statusCode int) {
	ctx.Response.Reset()
	ctx.SetStatusCode(statusCode)
	ctx.SetContentTypeBytes(defaultContentType)
	ctx.SetBodyString(msg)
}

// Success sets response Content-Type and body to the given values.
func (ctx *RequestCtx) Success(contentType string, body []byte) {
	ctx.SetContentType(contentType)
	ctx.SetBody(body)
}

// SuccessString sets response Content-Type and body to the given values.
func (ctx *RequestCtx) SuccessString(contentType, body string) {
	ctx.SetContentType(contentType)
	ctx.SetBodyString(body)
}

// Redirect sets 'Location: uri' response header and sets the given statusCode.
//
// statusCode must have one of the following values:
//
//    * StatusMovedPermanently (301)
//    * StatusFound (302)
//    * StatusSeeOther (303)
//    * StatusTemporaryRedirect (307)
//    * StatusPermanentRedirect (308)
//
// All other statusCode values are replaced by StatusFound (302).
//
// The redirect uri may be either absolute or relative to the current
// request uri. Fasthttp will always send an absolute uri back to the client.
// To send a relative uri you can use the following code:
//
//   strLocation = []byte("Location") // Put this with your top level var () declarations.
//   ctx.Response.Header.SetCanonical(strLocation, "/relative?uri")
//   ctx.Response.SetStatusCode(fasthttp.StatusMovedPermanently)
//
func (ctx *RequestCtx) Redirect(uri string, statusCode int) {
	u := AcquireURI()
	ctx.URI().CopyTo(u)
	u.Update(uri)
	ctx.redirect(u.FullURI(), statusCode)
	ReleaseURI(u)
}

// RedirectBytes sets 'Location: uri' response header and sets
// the given statusCode.
//
// statusCode must have one of the following values:
//
//    * StatusMovedPermanently (301)
//    * StatusFound (302)
//    * StatusSeeOther (303)
//    * StatusTemporaryRedirect (307)
//    * StatusPermanentRedirect (308)
//
// All other statusCode values are replaced by StatusFound (302).
//
// The redirect uri may be either absolute or relative to the current
// request uri. Fasthttp will always send an absolute uri back to the client.
// To send a relative uri you can use the following code:
//
//   strLocation = []byte("Location") // Put this with your top level var () declarations.
//   ctx.Response.Header.SetCanonical(strLocation, "/relative?uri")
//   ctx.Response.SetStatusCode(fasthttp.StatusMovedPermanently)
//
func (ctx *RequestCtx) RedirectBytes(uri []byte, statusCode int) {
	s := b2s(uri)
	ctx.Redirect(s, statusCode)
}

func (ctx *RequestCtx) redirect(uri []byte, statusCode int) {
	ctx.Response.Header.SetCanonical(strLocation, uri)
	statusCode = getRedirectStatusCode(statusCode)
	ctx.Response.SetStatusCode(statusCode)
}

func getRedirectStatusCode(statusCode int) int {
	if statusCode == StatusMovedPermanently || statusCode == StatusFound ||
		statusCode == StatusSeeOther || statusCode == StatusTemporaryRedirect ||
		statusCode == StatusPermanentRedirect {
		return statusCode
	}
	return StatusFound
}

// SetBody sets response body to the given value.
//
// It is safe re-using body argument after the function returns.
func (ctx *RequestCtx) SetBody(body []byte) {
	ctx.Response.SetBody(body)
}

// SetBodyString sets response body to the given value.
func (ctx *RequestCtx) SetBodyString(body string) {
	ctx.Response.SetBodyString(body)
}

// ResetBody resets response body contents.
func (ctx *RequestCtx) ResetBody() {
	ctx.Response.ResetBody()
}

// SendFile sends local file contents from the given path as response body.
//
// This is a shortcut to ServeFile(ctx, path).
//
// SendFile logs all the errors via ctx.Logger.
//
// See also ServeFile, FSHandler and FS.
func (ctx *RequestCtx) SendFile(path string) {
	ServeFile(ctx, path)
}

// SendFileBytes sends local file contents from the given path as response body.
//
// This is a shortcut to ServeFileBytes(ctx, path).
//
// SendFileBytes logs all the errors via ctx.Logger.
//
// See also ServeFileBytes, FSHandler and FS.
func (ctx *RequestCtx) SendFileBytes(path []byte) {
	ServeFileBytes(ctx, path)
}

// IfModifiedSince returns true if lastModified exceeds 'If-Modified-Since'
// value from the request header.
//
// The function returns true also 'If-Modified-Since' request header is missing.
func (ctx *RequestCtx) IfModifiedSince(lastModified time.Time) bool {
	ifModStr := ctx.Request.Header.peek(strIfModifiedSince)
	if len(ifModStr) == 0 {
		return true
	}
	ifMod, err := ParseHTTPDate(ifModStr)
	if err != nil {
		return true
	}
	lastModified = lastModified.Truncate(time.Second)
	return ifMod.Before(lastModified)
}

// NotModified resets response and sets '304 Not Modified' response status code.
func (ctx *RequestCtx) NotModified() {
	ctx.Response.Reset()
	ctx.SetStatusCode(StatusNotModified)
}

// NotFound resets response and sets '404 Not Found' response status code.
func (ctx *RequestCtx) NotFound() {
	ctx.Response.Reset()
	ctx.SetStatusCode(StatusNotFound)
	ctx.SetBodyString("404 Page not found")
}

// Write writes p into response body.
func (ctx *RequestCtx) Write(p []byte) (int, error) {
	ctx.Response.AppendBody(p)
	return len(p), nil
}

// WriteString appends s to response body.
func (ctx *RequestCtx) WriteString(s string) (int, error) {
	ctx.Response.AppendBodyString(s)
	return len(s), nil
}

// PostBody returns POST request body.
//
// The returned value is valid until RequestHandler return.
func (ctx *RequestCtx) PostBody() []byte {
	return ctx.Request.Body()
}

// SetBodyStream sets response body stream and, optionally body size.
//
// bodyStream.Close() is called after finishing reading all body data
// if it implements io.Closer.
//
// If bodySize is >= 0, then bodySize bytes must be provided by bodyStream
// before returning io.EOF.
//
// If bodySize < 0, then bodyStream is read until io.EOF.
//
// See also SetBodyStreamWriter.
func (ctx *RequestCtx) SetBodyStream(bodyStream io.Reader, bodySize int) {
	ctx.Response.SetBodyStream(bodyStream, bodySize)
}

// SetBodyStreamWriter registers the given stream writer for populating
// response body.
//
// Access to RequestCtx and/or its' members is forbidden from sw.
//
// This function may be used in the following cases:
//
//     * if response body is too big (more than 10MB).
//     * if response body is streamed from slow external sources.
//     * if response body must be streamed to the client in chunks.
//     (aka `http server push`).
func (ctx *RequestCtx) SetBodyStreamWriter(sw StreamWriter) {
	ctx.Response.SetBodyStreamWriter(sw)
}

// IsBodyStream returns true if response body is set via SetBodyStream*.
func (ctx *RequestCtx) IsBodyStream() bool {
	return ctx.Response.IsBodyStream()
}

// Logger returns logger, which may be used for logging arbitrary
// request-specific messages inside RequestHandler.
//
// Each message logged via returned logger contains request-specific information
// such as request id, request duration, local address, remote address,
// request method and request url.
//
// It is safe re-using returned logger for logging multiple messages
// for the current request.
//
// The returned logger is valid until returning from RequestHandler.
func (ctx *RequestCtx) Logger() Logger {
	if ctx.logger.ctx == nil {
		ctx.logger.ctx = ctx
	}
	if ctx.logger.logger == nil {
		ctx.logger.logger = ctx.s.logger()
	}
	return &ctx.logger
}

// TimeoutError sets response status code to StatusRequestTimeout and sets
// body to the given msg.
//
// All response modifications after TimeoutError call are ignored.
//
// TimeoutError MUST be called before returning from RequestHandler if there are
// references to ctx and/or its members in other goroutines remain.
//
// Usage of this function is discouraged. Prefer eliminating ctx references
// from pending goroutines instead of using this function.
func (ctx *RequestCtx) TimeoutError(msg string) {
	ctx.TimeoutErrorWithCode(msg, StatusRequestTimeout)
}

// TimeoutErrorWithCode sets response body to msg and response status
// code to statusCode.
//
// All response modifications after TimeoutErrorWithCode call are ignored.
//
// TimeoutErrorWithCode MUST be called before returning from RequestHandler
// if there are references to ctx and/or its members in other goroutines remain.
//
// Usage of this function is discouraged. Prefer eliminating ctx references
// from pending goroutines instead of using this function.
func (ctx *RequestCtx) TimeoutErrorWithCode(msg string, statusCode int) {
	var resp Response
	resp.SetStatusCode(statusCode)
	resp.SetBodyString(msg)
	ctx.TimeoutErrorWithResponse(&resp)
}

// TimeoutErrorWithResponse marks the ctx as timed out and sends the given
// response to the client.
//
// All ctx modifications after TimeoutErrorWithResponse call are ignored.
//
// TimeoutErrorWithResponse MUST be called before returning from RequestHandler
// if there are references to ctx and/or its members in other goroutines remain.
//
// Usage of this function is discouraged. Prefer eliminating ctx references
// from pending goroutines instead of using this function.
func (ctx *RequestCtx) TimeoutErrorWithResponse(resp *Response) {
	respCopy := &Response{}
	resp.CopyTo(respCopy)
	ctx.timeoutResponse = respCopy
}

// NextProto adds nph to be processed when key is negotiated when TLS
// connection is established.
//
// This function can only be called before the server is started.
func (s *Server) NextProto(key string, nph ServeHandler) {
	if s.nextProtos == nil {
		s.nextProtos = make(map[string]ServeHandler)
	}
	s.configTLS()
	s.tlsConfig.NextProtos = append(s.tlsConfig.NextProtos, key)
	s.nextProtos[key] = nph
}

func (s *Server) getNextProto(c net.Conn) (proto string, err error) {
	if tlsConn, ok := c.(connTLSer); ok {
		err = tlsConn.Handshake()
		if err == nil {
			proto = tlsConn.ConnectionState().NegotiatedProtocol
		}
	}
	return
}

// tcpKeepAliveListener sets TCP keep-alive timeouts on accepted
// connections. It's used by ListenAndServe, ListenAndServeTLS and
// ListenAndServeTLSEmbed so dead TCP connections (e.g. closing laptop mid-download)
// eventually go away.
type tcpKeepaliveListener struct {
	*net.TCPListener
	keepalivePeriod time.Duration
}

func (ln tcpKeepaliveListener) Accept() (net.Conn, error) {
	tc, err := ln.AcceptTCP()
	if err != nil {
		return nil, err
	}
	tc.SetKeepAlive(true)
	if ln.keepalivePeriod > 0 {
		tc.SetKeepAlivePeriod(ln.keepalivePeriod)
	}
	return tc, nil
}

// ListenAndServe serves HTTP requests from the given TCP4 addr.
//
// Pass custom listener to Serve if you need listening on non-TCP4 media
// such as IPv6.
//
// Accepted connections are configured to enable TCP keep-alives.
func (s *Server) ListenAndServe(addr string) error {
	ln, err := net.Listen("tcp4", addr)
	if err != nil {
		return err
	}
	if s.TCPKeepalive {
		if tcpln, ok := ln.(*net.TCPListener); ok {
			return s.Serve(tcpKeepaliveListener{
				TCPListener:     tcpln,
				keepalivePeriod: s.TCPKeepalivePeriod,
			})
		}
	}
	return s.Serve(ln)
}

// ListenAndServeUNIX serves HTTP requests from the given UNIX addr.
//
// The function deletes existing file at addr before starting serving.
//
// The server sets the given file mode for the UNIX addr.
func (s *Server) ListenAndServeUNIX(addr string, mode os.FileMode) error {
	if err := os.Remove(addr); err != nil && !os.IsNotExist(err) {
		return fmt.Errorf("unexpected error when trying to remove unix socket file %q: %s", addr, err)
	}
	ln, err := net.Listen("unix", addr)
	if err != nil {
		return err
	}
	if err = os.Chmod(addr, mode); err != nil {
		return fmt.Errorf("cannot chmod %#o for %q: %s", mode, addr, err)
	}
	return s.Serve(ln)
}

// ListenAndServeTLS serves HTTPS requests from the given TCP4 addr.
//
// certFile and keyFile are paths to TLS certificate and key files.
//
// Pass custom listener to Serve if you need listening on non-TCP4 media
// such as IPv6.
//
// If the certFile or keyFile has not been provided to the server structure,
// the function will use the previously added TLS configuration.
//
// Accepted connections are configured to enable TCP keep-alives.
func (s *Server) ListenAndServeTLS(addr, certFile, keyFile string) error {
	ln, err := net.Listen("tcp4", addr)
	if err != nil {
		return err
	}
	if s.TCPKeepalive {
		if tcpln, ok := ln.(*net.TCPListener); ok {
			return s.ServeTLS(tcpKeepaliveListener{
				TCPListener:     tcpln,
				keepalivePeriod: s.TCPKeepalivePeriod,
			}, certFile, keyFile)
		}
	}
	return s.ServeTLS(ln, certFile, keyFile)
}

// ListenAndServeTLSEmbed serves HTTPS requests from the given TCP4 addr.
//
// certData and keyData must contain valid TLS certificate and key data.
//
// Pass custom listener to Serve if you need listening on arbitrary media
// such as IPv6.
//
// If the certFile or keyFile has not been provided the server structure,
// the function will use previously added TLS configuration.
//
// Accepted connections are configured to enable TCP keep-alives.
func (s *Server) ListenAndServeTLSEmbed(addr string, certData, keyData []byte) error {
	ln, err := net.Listen("tcp4", addr)
	if err != nil {
		return err
	}
	if s.TCPKeepalive {
		if tcpln, ok := ln.(*net.TCPListener); ok {
			return s.ServeTLSEmbed(tcpKeepaliveListener{
				TCPListener:     tcpln,
				keepalivePeriod: s.TCPKeepalivePeriod,
			}, certData, keyData)
		}
	}
	return s.ServeTLSEmbed(ln, certData, keyData)
}

// ServeTLS serves HTTPS requests from the given listener.
//
// certFile and keyFile are paths to TLS certificate and key files.
//
// If the certFile or keyFile has not been provided the server structure,
// the function will use previously added TLS configuration.
func (s *Server) ServeTLS(ln net.Listener, certFile, keyFile string) error {
	err := s.AppendCert(certFile, keyFile)
	if err != nil && err != errNoCertOrKeyProvided {
		return err
	}
	if s.tlsConfig == nil {
		return errNoCertOrKeyProvided
	}
	s.tlsConfig.BuildNameToCertificate()

	return s.Serve(
		tls.NewListener(ln, s.tlsConfig),
	)
}

// ServeTLSEmbed serves HTTPS requests from the given listener.
//
// certData and keyData must contain valid TLS certificate and key data.
//
// If the certFile or keyFile has not been provided the server structure,
// the function will use previously added TLS configuration.
func (s *Server) ServeTLSEmbed(ln net.Listener, certData, keyData []byte) error {
	err := s.AppendCertEmbed(certData, keyData)
	if err != nil && err != errNoCertOrKeyProvided {
		return err
	}
	if s.tlsConfig == nil {
		return errNoCertOrKeyProvided
	}
	s.tlsConfig.BuildNameToCertificate()

	return s.Serve(
		tls.NewListener(ln, s.tlsConfig),
	)
}

// AppendCert appends certificate and keyfile to TLS Configuration.
//
// This function allows programmer to handle multiple domains
// in one server structure. See examples/multidomain
func (s *Server) AppendCert(certFile, keyFile string) error {
	if len(certFile) == 0 && len(keyFile) == 0 {
		return errNoCertOrKeyProvided
	}

	cert, err := tls.LoadX509KeyPair(certFile, keyFile)
	if err != nil {
		return fmt.Errorf("cannot load TLS key pair from certFile=%q and keyFile=%q: %s", certFile, keyFile, err)
	}

	s.configTLS()

	s.tlsConfig.Certificates = append(s.tlsConfig.Certificates, cert)
	return nil
}

// AppendCertEmbed does the same as AppendCert but using in-memory data.
func (s *Server) AppendCertEmbed(certData, keyData []byte) error {
	if len(certData) == 0 && len(keyData) == 0 {
		return errNoCertOrKeyProvided
	}

	cert, err := tls.X509KeyPair(certData, keyData)
	if err != nil {
		return fmt.Errorf("cannot load TLS key pair from the provided certData(%d) and keyData(%d): %s",
			len(certData), len(keyData), err)
	}

	s.configTLS()

	s.tlsConfig.Certificates = append(s.tlsConfig.Certificates, cert)
	return nil
}

func (s *Server) configTLS() {
	if s.tlsConfig == nil {
		s.tlsConfig = &tls.Config{
			PreferServerCipherSuites: true,
		}
	}
}

// DefaultConcurrency is the maximum number of concurrent connections
// the Server may serve by default (i.e. if Server.Concurrency isn't set).
const DefaultConcurrency = 256 * 1024

// Serve serves incoming connections from the given listener.
//
// Serve blocks until the given listener returns permanent error.
func (s *Server) Serve(ln net.Listener) error {
	var lastOverflowErrorTime time.Time
	var lastPerIPErrorTime time.Time
	var c net.Conn
	var err error

	s.mu.Lock()
	{
		if s.ln != nil {
			s.mu.Unlock()
			return ErrAlreadyServing
		}

		s.ln = ln
		s.done = make(chan struct{})
	}
	s.mu.Unlock()

	maxWorkersCount := s.getConcurrency()
	s.concurrencyCh = make(chan struct{}, maxWorkersCount)
	wp := &workerPool{
		WorkerFunc:      s.serveConn,
		MaxWorkersCount: maxWorkersCount,
		LogAllErrors:    s.LogAllErrors,
		Logger:          s.logger(),
		connState:       s.setState,
	}
	wp.Start()

	// Count our waiting to accept a connection as an open connection.
	// This way we can't get into any weird state where just after accepting
	// a connection Shutdown is called which reads open as 0 because it isn't
	// incremented yet.
	atomic.AddInt32(&s.open, 1)
	defer atomic.AddInt32(&s.open, -1)

	for {
		if c, err = acceptConn(s, ln, &lastPerIPErrorTime); err != nil {
			wp.Stop()
			if err == io.EOF {
				return nil
			}
			return err
		}
		s.setState(c, StateNew)
		atomic.AddInt32(&s.open, 1)
		if !wp.Serve(c) {
			atomic.AddInt32(&s.open, -1)
			s.writeFastError(c, StatusServiceUnavailable,
				"The connection cannot be served because Server.Concurrency limit exceeded")
			c.Close()
			s.setState(c, StateClosed)
			if time.Since(lastOverflowErrorTime) > time.Minute {
				s.logger().Printf("The incoming connection cannot be served, because %d concurrent connections are served. "+
					"Try increasing Server.Concurrency", maxWorkersCount)
				lastOverflowErrorTime = time.Now()
			}

			// The current server reached concurrency limit,
			// so give other concurrently running servers a chance
			// accepting incoming connections on the same address.
			//
			// There is a hope other servers didn't reach their
			// concurrency limits yet :)
			//
			// See also: https://github.com/valyala/fasthttp/pull/485#discussion_r239994990
			if s.SleepWhenConcurrencyLimitsExceeded > 0 {
				time.Sleep(s.SleepWhenConcurrencyLimitsExceeded)
			}
		}
		c = nil
	}
}

// Shutdown gracefully shuts down the server without interrupting any active connections.
// Shutdown works by first closing all open listeners and then waiting indefinitely for all connections to return to idle and then shut down.
//
// When Shutdown is called, Serve, ListenAndServe, and ListenAndServeTLS immediately return nil.
// Make sure the program doesn't exit and waits instead for Shutdown to return.
//
// Shutdown does not close keepalive connections so its recommended to set ReadTimeout to something else than 0.
func (s *Server) Shutdown() error {
	s.mu.Lock()
	defer s.mu.Unlock()

	atomic.StoreInt32(&s.stop, 1)
	defer atomic.StoreInt32(&s.stop, 0)

	if s.ln == nil {
		return nil
	}

	if err := s.ln.Close(); err != nil {
		return err
	}

	if s.done != nil {
		close(s.done)
	}

	// Closing the listener will make Serve() call Stop on the worker pool.
	// Setting .stop to 1 will make serveConn() break out of its loop.
	// Now we just have to wait until all workers are done.
	for {
		if open := atomic.LoadInt32(&s.open); open == 0 {
			break
		}
		// This is not an optimal solution but using a sync.WaitGroup
		// here causes data races as it's hard to prevent Add() to be called
		// while Wait() is waiting.
		time.Sleep(time.Millisecond * 100)
	}

	s.ln = nil
	return nil
}

func acceptConn(s *Server, ln net.Listener, lastPerIPErrorTime *time.Time) (net.Conn, error) {
	for {
		c, err := ln.Accept()
		if err != nil {
			if c != nil {
				panic("BUG: net.Listener returned non-nil conn and non-nil error")
			}
			if netErr, ok := err.(net.Error); ok && netErr.Temporary() {
				s.logger().Printf("Temporary error when accepting new connections: %s", netErr)
				time.Sleep(time.Second)
				continue
			}
			if err != io.EOF && !strings.Contains(err.Error(), "use of closed network connection") {
				s.logger().Printf("Permanent error when accepting new connections: %s", err)
				return nil, err
			}
			return nil, io.EOF
		}
		if c == nil {
			panic("BUG: net.Listener returned (nil, nil)")
		}
		if s.MaxConnsPerIP > 0 {
			pic := wrapPerIPConn(s, c)
			if pic == nil {
				if time.Since(*lastPerIPErrorTime) > time.Minute {
					s.logger().Printf("The number of connections from %s exceeds MaxConnsPerIP=%d",
						getConnIP4(c), s.MaxConnsPerIP)
					*lastPerIPErrorTime = time.Now()
				}
				continue
			}
			c = pic
		}
		return c, nil
	}
}

func wrapPerIPConn(s *Server, c net.Conn) net.Conn {
	ip := getUint32IP(c)
	if ip == 0 {
		return c
	}
	n := s.perIPConnCounter.Register(ip)
	if n > s.MaxConnsPerIP {
		s.perIPConnCounter.Unregister(ip)
		s.writeFastError(c, StatusTooManyRequests, "The number of connections from your ip exceeds MaxConnsPerIP")
		c.Close()
		return nil
	}
	return acquirePerIPConn(c, ip, &s.perIPConnCounter)
}

var defaultLogger = Logger(log.New(os.Stderr, "", log.LstdFlags))

func (s *Server) logger() Logger {
	if s.Logger != nil {
		return s.Logger
	}
	return defaultLogger
}

var (
	// ErrPerIPConnLimit may be returned from ServeConn if the number of connections
	// per ip exceeds Server.MaxConnsPerIP.
	ErrPerIPConnLimit = errors.New("too many connections per ip")

	// ErrConcurrencyLimit may be returned from ServeConn if the number
	// of concurrently served connections exceeds Server.Concurrency.
	ErrConcurrencyLimit = errors.New("cannot serve the connection because Server.Concurrency concurrent connections are served")
)

// ServeConn serves HTTP requests from the given connection.
//
// ServeConn returns nil if all requests from the c are successfully served.
// It returns non-nil error otherwise.
//
// Connection c must immediately propagate all the data passed to Write()
// to the client. Otherwise requests' processing may hang.
//
// ServeConn closes c before returning.
func (s *Server) ServeConn(c net.Conn) error {
	if s.MaxConnsPerIP > 0 {
		pic := wrapPerIPConn(s, c)
		if pic == nil {
			return ErrPerIPConnLimit
		}
		c = pic
	}

	n := atomic.AddUint32(&s.concurrency, 1)
	if n > uint32(s.getConcurrency()) {
		atomic.AddUint32(&s.concurrency, ^uint32(0))
		s.writeFastError(c, StatusServiceUnavailable, "The connection cannot be served because Server.Concurrency limit exceeded")
		c.Close()
		return ErrConcurrencyLimit
	}

	atomic.AddInt32(&s.open, 1)

	err := s.serveConn(c)

	atomic.AddUint32(&s.concurrency, ^uint32(0))

	if err != errHijacked {
		err1 := c.Close()
		s.setState(c, StateClosed)
		if err == nil {
			err = err1
		}
	} else {
		err = nil
		s.setState(c, StateHijacked)
	}
	return err
}

var errHijacked = errors.New("connection has been hijacked")

// GetCurrentConcurrency returns a number of currently served
// connections.
//
// This function is intended be used by monitoring systems
func (s *Server) GetCurrentConcurrency() uint32 {
	return atomic.LoadUint32(&s.concurrency)
}

// GetOpenConnectionsCount returns a number of opened connections.
//
// This function is intended be used by monitoring systems
func (s *Server) GetOpenConnectionsCount() int32 {
	return atomic.LoadInt32(&s.open) - 1
}

func (s *Server) getConcurrency() int {
	n := s.Concurrency
	if n <= 0 {
		n = DefaultConcurrency
	}
	return n
}

var globalConnID uint64

func nextConnID() uint64 {
	return atomic.AddUint64(&globalConnID, 1)
}

// DefaultMaxRequestBodySize is the maximum request body size the server
// reads by default.
//
// See Server.MaxRequestBodySize for details.
const DefaultMaxRequestBodySize = 4 * 1024 * 1024

func (s *Server) idleTimeout() time.Duration {
	if s.IdleTimeout != 0 {
		return s.IdleTimeout
	}
	return s.ReadTimeout
}

func (s *Server) serveConn(c net.Conn) error {
	defer atomic.AddInt32(&s.open, -1)

	if proto, err := s.getNextProto(c); err != nil {
		return err
	} else {
		handler, ok := s.nextProtos[proto]
		if ok {
			return handler(c)
		}
	}

	var serverName []byte
	if !s.NoDefaultServerHeader {
		serverName = s.getServerName()
	}
	connRequestNum := uint64(0)
	connID := nextConnID()
	connTime := time.Now()
	maxRequestBodySize := s.MaxRequestBodySize
	if maxRequestBodySize <= 0 {
		maxRequestBodySize = DefaultMaxRequestBodySize
	}

	ctx := s.acquireCtx(c)
	ctx.connTime = connTime
	isTLS := ctx.IsTLS()
	var (
		br *bufio.Reader
		bw *bufio.Writer

		err             error
		timeoutResponse *Response
		hijackHandler   HijackHandler

		connectionClose bool
		isHTTP11        bool

		reqReset bool
	)
	for {
		connRequestNum++

		// If this is a keep-alive connection set the idle timeout.
		if connRequestNum > 1 {
			if d := s.idleTimeout(); d > 0 {
				if err := c.SetReadDeadline(time.Now().Add(d)); err != nil {
					panic(fmt.Sprintf("BUG: error in SetReadDeadline(%s): %s", d, err))
				}
			}
		}

		if !s.ReduceMemoryUsage || br != nil {
			if br == nil {
				br = acquireReader(ctx)
			}

			// If this is a keep-alive connection we want to try and read the first bytes
			// within the idle time.
			if connRequestNum > 1 {
				var b []byte
				b, err = br.Peek(4)
				if len(b) == 0 {
					// If reading from a keep-alive connection returns nothing it means
					// the connection was closed (either timeout or from the other side).
					err = errNothingRead
				}
			}
		} else {
			// If this is a keep-alive connection acquireByteReader will try to peek
			// a couple of bytes already so the idle timeout will already be used.
			br, err = acquireByteReader(&ctx)
		}

		ctx.Request.isTLS = isTLS
		ctx.Response.Header.noDefaultContentType = s.NoDefaultContentType

		if err == nil {
			if s.ReadTimeout > 0 {
				if err := c.SetReadDeadline(time.Now().Add(s.ReadTimeout)); err != nil {
					panic(fmt.Sprintf("BUG: error in SetReadDeadline(%s): %s", s.ReadTimeout, err))
				}
			}

			if s.DisableHeaderNamesNormalizing {
				ctx.Request.Header.DisableNormalizing()
				ctx.Response.Header.DisableNormalizing()
			}
			// reading Headers and Body
			err = ctx.Request.readLimitBody(br, maxRequestBodySize, s.GetOnly)
			if err == nil {
				// If we read any bytes off the wire, we're active.
				s.setState(c, StateActive)
			}
			if (s.ReduceMemoryUsage && br.Buffered() == 0) || err != nil {
				releaseReader(s, br)
				br = nil
			}
		}

		if err != nil {
			if err == io.EOF {
				err = nil
			} else if connRequestNum > 1 && err == errNothingRead {
				// This is not the first request and we haven't read a single byte
				// of a new request yet. This means it's just a keep-alive connection
				// closing down either because the remote closed it or because
				// or a read timeout on our side. Either way just close the connection
				// and don't return any error response.
				err = nil
			} else {
				bw = s.writeErrorResponse(bw, ctx, serverName, err)
			}
			break
		}

		// 'Expect: 100-continue' request handling.
		// See http://www.w3.org/Protocols/rfc2616/rfc2616-sec8.html for details.
		if !ctx.Request.Header.ignoreBody() && ctx.Request.MayContinue() {
			// Send 'HTTP/1.1 100 Continue' response.
			if bw == nil {
				bw = acquireWriter(ctx)
			}
			bw.Write(strResponseContinue)
			err = bw.Flush()
			if err != nil {
				break
			}
			if s.ReduceMemoryUsage {
				releaseWriter(s, bw)
				bw = nil
			}

			// Read request body.
			if br == nil {
				br = acquireReader(ctx)
			}
			err = ctx.Request.ContinueReadBody(br, maxRequestBodySize)
			if (s.ReduceMemoryUsage && br.Buffered() == 0) || err != nil {
				releaseReader(s, br)
				br = nil
			}
			if err != nil {
				bw = s.writeErrorResponse(bw, ctx, serverName, err)
				break
			}
		}

		connectionClose = s.DisableKeepalive || ctx.Request.Header.ConnectionClose()
		isHTTP11 = ctx.Request.Header.IsHTTP11()

		if serverName != nil {
			ctx.Response.Header.SetServerBytes(serverName)
		}
		ctx.connID = connID
		ctx.connRequestNum = connRequestNum
		ctx.time = time.Now()
		s.Handler(ctx)

		timeoutResponse = ctx.timeoutResponse
		if timeoutResponse != nil {
			ctx = s.acquireCtx(c)
			timeoutResponse.CopyTo(&ctx.Response)
			if br != nil {
				// Close connection, since br may be attached to the old ctx via ctx.fbr.
				ctx.SetConnectionClose()
			}
		}

		if !ctx.IsGet() && ctx.IsHead() {
			ctx.Response.SkipBody = true
		}
		reqReset = true
		ctx.Request.Reset()

		hijackHandler = ctx.hijackHandler
		ctx.hijackHandler = nil

		ctx.userValues.Reset()

		if s.MaxRequestsPerConn > 0 && connRequestNum >= uint64(s.MaxRequestsPerConn) {
			ctx.SetConnectionClose()
		}

		if s.WriteTimeout > 0 {
			if err := c.SetWriteDeadline(time.Now().Add(s.WriteTimeout)); err != nil {
				panic(fmt.Sprintf("BUG: error in SetWriteDeadline(%s): %s", s.WriteTimeout, err))
			}
		}

		connectionClose = connectionClose || ctx.Response.ConnectionClose()
		if connectionClose {
			ctx.Response.Header.SetCanonical(strConnection, strClose)
		} else if !isHTTP11 {
			// Set 'Connection: keep-alive' response header for non-HTTP/1.1 request.
			// There is no need in setting this header for http/1.1, since in http/1.1
			// connections are keep-alive by default.
			ctx.Response.Header.SetCanonical(strConnection, strKeepAlive)
		}

		if serverName != nil && len(ctx.Response.Header.Server()) == 0 {
			ctx.Response.Header.SetServerBytes(serverName)
		}

		if bw == nil {
			bw = acquireWriter(ctx)
		}
		if err = writeResponse(ctx, bw); err != nil {
			break
		}

		// Only flush the writer if we don't have another request in the pipeline.
		// This is a big of an ugly optimization for https://www.techempower.com/benchmarks/
		// This benchmark will send 16 pipelined requests. It is faster to pack as many responses
		// in a TCP packet and send it back at once than waiting for a flush every request.
		// In real world circumstances this behaviour could be argued as being wrong.
		if br == nil || br.Buffered() == 0 || connectionClose {
			err = bw.Flush()
			if err != nil {
				break
			}
		}
		if connectionClose {
			break
		}
		if s.ReduceMemoryUsage {
			releaseWriter(s, bw)
			bw = nil
		}

		if hijackHandler != nil {
			var hjr io.Reader = c
			if br != nil {
				hjr = br
				br = nil

				// br may point to ctx.fbr, so do not return ctx into pool below.
				ctx = nil
			}
			if bw != nil {
				err = bw.Flush()
				if err != nil {
					break
				}
				releaseWriter(s, bw)
				bw = nil
			}
			c.SetReadDeadline(zeroTime)
			c.SetWriteDeadline(zeroTime)
			go hijackConnHandler(hjr, c, s, hijackHandler)
			hijackHandler = nil
			err = errHijacked
			break
		}

		s.setState(c, StateIdle)

		if atomic.LoadInt32(&s.stop) == 1 {
			err = nil
			break
		}
	}

	if br != nil {
		releaseReader(s, br)
	}
	if bw != nil {
		releaseWriter(s, bw)
	}
	if ctx != nil {
		// in unexpected cases the for loop will break
		// before request reset call. in such cases, call it before
		// release to fix #548
		if !reqReset {
			ctx.Request.Reset()
		}
		s.releaseCtx(ctx)
	}
	return err
}

func (s *Server) setState(nc net.Conn, state ConnState) {
	if hook := s.ConnState; hook != nil {
		hook(nc, state)
	}
}

func hijackConnHandler(r io.Reader, c net.Conn, s *Server, h HijackHandler) {
	hjc := s.acquireHijackConn(r, c)
	h(hjc)

	if br, ok := r.(*bufio.Reader); ok {
		releaseReader(s, br)
	}
	if !s.KeepHijackedConns {
		c.Close()
		s.releaseHijackConn(hjc)
	}
}

func (s *Server) acquireHijackConn(r io.Reader, c net.Conn) *hijackConn {
	v := s.hijackConnPool.Get()
	if v == nil {
		hjc := &hijackConn{
			Conn: c,
			r:    r,
			s:    s,
		}
		return hjc
	}
	hjc := v.(*hijackConn)
	hjc.Conn = c
	hjc.r = r
	return hjc
}

func (s *Server) releaseHijackConn(hjc *hijackConn) {
	hjc.Conn = nil
	hjc.r = nil
	s.hijackConnPool.Put(hjc)
}

type hijackConn struct {
	net.Conn
	r io.Reader
	s *Server
}

func (c *hijackConn) UnsafeConn() net.Conn {
	return c.Conn
}

func (c *hijackConn) Read(p []byte) (int, error) {
	return c.r.Read(p)
}

func (c *hijackConn) Close() error {
	if !c.s.KeepHijackedConns {
		// when we do not keep hijacked connections,
		// it is closed in hijackConnHandler.
		return nil
	}

	conn := c.Conn
	c.s.releaseHijackConn(c)
	return conn.Close()
}

// LastTimeoutErrorResponse returns the last timeout response set
// via TimeoutError* call.
//
// This function is intended for custom server implementations.
func (ctx *RequestCtx) LastTimeoutErrorResponse() *Response {
	return ctx.timeoutResponse
}

func writeResponse(ctx *RequestCtx, w *bufio.Writer) error {
	if ctx.timeoutResponse != nil {
		panic("BUG: cannot write timed out response")
	}
	err := ctx.Response.Write(w)
	ctx.Response.Reset()
	return err
}

const (
	defaultReadBufferSize  = 4096
	defaultWriteBufferSize = 4096
)

func acquireByteReader(ctxP **RequestCtx) (*bufio.Reader, error) {
	ctx := *ctxP
	s := ctx.s
	c := ctx.c
	s.releaseCtx(ctx)

	// Make GC happy, so it could garbage collect ctx
	// while we waiting for the next request.
	ctx = nil
	*ctxP = nil

	var b [1]byte
	n, err := c.Read(b[:])

	ctx = s.acquireCtx(c)
	*ctxP = ctx
	if err != nil {
		// Treat all errors as EOF on unsuccessful read
		// of the first request byte.
		return nil, io.EOF
	}
	if n != 1 {
		panic("BUG: Reader must return at least one byte")
	}

	ctx.fbr.c = c
	ctx.fbr.ch = b[0]
	ctx.fbr.byteRead = false
	r := acquireReader(ctx)
	r.Reset(&ctx.fbr)
	return r, nil
}

func acquireReader(ctx *RequestCtx) *bufio.Reader {
	v := ctx.s.readerPool.Get()
	if v == nil {
		n := ctx.s.ReadBufferSize
		if n <= 0 {
			n = defaultReadBufferSize
		}
		return bufio.NewReaderSize(ctx.c, n)
	}
	r := v.(*bufio.Reader)
	r.Reset(ctx.c)
	return r
}

func releaseReader(s *Server, r *bufio.Reader) {
	s.readerPool.Put(r)
}

func acquireWriter(ctx *RequestCtx) *bufio.Writer {
	v := ctx.s.writerPool.Get()
	if v == nil {
		n := ctx.s.WriteBufferSize
		if n <= 0 {
			n = defaultWriteBufferSize
		}
		return bufio.NewWriterSize(ctx.c, n)
	}
	w := v.(*bufio.Writer)
	w.Reset(ctx.c)
	return w
}

func releaseWriter(s *Server, w *bufio.Writer) {
	s.writerPool.Put(w)
}

func (s *Server) acquireCtx(c net.Conn) (ctx *RequestCtx) {
	v := s.ctxPool.Get()
	if v == nil {
		ctx = &RequestCtx{
			s: s,
		}
		keepBodyBuffer := !s.ReduceMemoryUsage
		ctx.Request.keepBodyBuffer = keepBodyBuffer
		ctx.Response.keepBodyBuffer = keepBodyBuffer
	} else {
		ctx = v.(*RequestCtx)
	}
	ctx.c = c
	return
}

// Init2 prepares ctx for passing to RequestHandler.
//
// conn is used only for determining local and remote addresses.
//
// This function is intended for custom Server implementations.
// See https://github.com/valyala/httpteleport for details.
func (ctx *RequestCtx) Init2(conn net.Conn, logger Logger, reduceMemoryUsage bool) {
	ctx.c = conn
	ctx.logger.logger = logger
	ctx.connID = nextConnID()
	ctx.s = fakeServer
	ctx.connRequestNum = 0
	ctx.connTime = time.Now()

	keepBodyBuffer := !reduceMemoryUsage
	ctx.Request.keepBodyBuffer = keepBodyBuffer
	ctx.Response.keepBodyBuffer = keepBodyBuffer
}

// Init prepares ctx for passing to RequestHandler.
//
// remoteAddr and logger are optional. They are used by RequestCtx.Logger().
//
// This function is intended for custom Server implementations.
func (ctx *RequestCtx) Init(req *Request, remoteAddr net.Addr, logger Logger) {
	if remoteAddr == nil {
		remoteAddr = zeroTCPAddr
	}
	c := &fakeAddrer{
		laddr: zeroTCPAddr,
		raddr: remoteAddr,
	}
	if logger == nil {
		logger = defaultLogger
	}
	ctx.Init2(c, logger, true)
	req.CopyTo(&ctx.Request)
}

// Deadline returns the time when work done on behalf of this context
// should be canceled. Deadline returns ok==false when no deadline is
// set. Successive calls to Deadline return the same results.
//
// This method always returns 0, false and is only present to make
// RequestCtx implement the context interface.
func (ctx *RequestCtx) Deadline() (deadline time.Time, ok bool) {
	return
}

// Done returns a channel that's closed when work done on behalf of this
// context should be canceled. Done may return nil if this context can
// never be canceled. Successive calls to Done return the same value.
func (ctx *RequestCtx) Done() <-chan struct{} {
	return ctx.s.done
}

// Err returns a non-nil error value after Done is closed,
// successive calls to Err return the same error.
// If Done is not yet closed, Err returns nil.
// If Done is closed, Err returns a non-nil error explaining why:
<<<<<<< HEAD
// Canceled if the context was canceled ( via server Shutdown )
=======
// Canceled if the context was canceled (via server Shutdown)
>>>>>>> d3715c36
// or DeadlineExceeded if the context's deadline passed.
func (ctx *RequestCtx) Err() error {
	select {
	case <-ctx.s.done:
		return context.Canceled
	default:
		return nil
	}
}

// Value returns the value associated with this context for key, or nil
// if no value is associated with key. Successive calls to Value with
// the same key returns the same result.
//
// This method is present to make RequestCtx implement the context interface.
// This method is the same as calling ctx.UserValue(key)
func (ctx *RequestCtx) Value(key interface{}) interface{} {
	if keyString, ok := key.(string); ok {
		return ctx.UserValue(keyString)
	}
	return nil
}

var fakeServer = &Server{
	// Initialize concurrencyCh for TimeoutHandler
	concurrencyCh: make(chan struct{}, DefaultConcurrency),
}

type fakeAddrer struct {
	net.Conn
	laddr net.Addr
	raddr net.Addr
}

func (fa *fakeAddrer) RemoteAddr() net.Addr {
	return fa.raddr
}

func (fa *fakeAddrer) LocalAddr() net.Addr {
	return fa.laddr
}

func (fa *fakeAddrer) Read(p []byte) (int, error) {
	panic("BUG: unexpected Read call")
}

func (fa *fakeAddrer) Write(p []byte) (int, error) {
	panic("BUG: unexpected Write call")
}

func (fa *fakeAddrer) Close() error {
	panic("BUG: unexpected Close call")
}

func (s *Server) releaseCtx(ctx *RequestCtx) {
	if ctx.timeoutResponse != nil {
		panic("BUG: cannot release timed out RequestCtx")
	}
	ctx.c = nil
	ctx.fbr.c = nil
	s.ctxPool.Put(ctx)
}

func (s *Server) getServerName() []byte {
	v := s.serverName.Load()
	var serverName []byte
	if v == nil {
		serverName = []byte(s.Name)
		if len(serverName) == 0 {
			serverName = defaultServerName
		}
		s.serverName.Store(serverName)
	} else {
		serverName = v.([]byte)
	}
	return serverName
}

func (s *Server) writeFastError(w io.Writer, statusCode int, msg string) {
	w.Write(statusLine(statusCode))

	server := ""
	if !s.NoDefaultServerHeader {
		server = fmt.Sprintf("Server: %s\r\n", s.getServerName())
	}

	fmt.Fprintf(w, "Connection: close\r\n"+
		server+
		"Date: %s\r\n"+
		"Content-Type: text/plain\r\n"+
		"Content-Length: %d\r\n"+
		"\r\n"+
		"%s",
		serverDate.Load(), len(msg), msg)
}

func defaultErrorHandler(ctx *RequestCtx, err error) {
	if _, ok := err.(*ErrSmallBuffer); ok {
		ctx.Error("Too big request header", StatusRequestHeaderFieldsTooLarge)
	} else {
		ctx.Error("Error when parsing request", StatusBadRequest)
	}
}

func (s *Server) writeErrorResponse(bw *bufio.Writer, ctx *RequestCtx, serverName []byte, err error) *bufio.Writer {
	errorHandler := defaultErrorHandler
	if s.ErrorHandler != nil {
		errorHandler = s.ErrorHandler
	}

	errorHandler(ctx, err)

	if serverName != nil {
		ctx.Response.Header.SetServerBytes(serverName)
	}
	ctx.SetConnectionClose()
	if bw == nil {
		bw = acquireWriter(ctx)
	}
	writeResponse(ctx, bw)
	bw.Flush()
	return bw
}

// A ConnState represents the state of a client connection to a server.
// It's used by the optional Server.ConnState hook.
type ConnState int

const (
	// StateNew represents a new connection that is expected to
	// send a request immediately. Connections begin at this
	// state and then transition to either StateActive or
	// StateClosed.
	StateNew ConnState = iota

	// StateActive represents a connection that has read 1 or more
	// bytes of a request. The Server.ConnState hook for
	// StateActive fires before the request has entered a handler
	// and doesn't fire again until the request has been
	// handled. After the request is handled, the state
	// transitions to StateClosed, StateHijacked, or StateIdle.
	// For HTTP/2, StateActive fires on the transition from zero
	// to one active request, and only transitions away once all
	// active requests are complete. That means that ConnState
	// cannot be used to do per-request work; ConnState only notes
	// the overall state of the connection.
	StateActive

	// StateIdle represents a connection that has finished
	// handling a request and is in the keep-alive state, waiting
	// for a new request. Connections transition from StateIdle
	// to either StateActive or StateClosed.
	StateIdle

	// StateHijacked represents a hijacked connection.
	// This is a terminal state. It does not transition to StateClosed.
	StateHijacked

	// StateClosed represents a closed connection.
	// This is a terminal state. Hijacked connections do not
	// transition to StateClosed.
	StateClosed
)

var stateName = map[ConnState]string{
	StateNew:      "new",
	StateActive:   "active",
	StateIdle:     "idle",
	StateHijacked: "hijacked",
	StateClosed:   "closed",
}

func (c ConnState) String() string {
	return stateName[c]
}<|MERGE_RESOLUTION|>--- conflicted
+++ resolved
@@ -2315,11 +2315,7 @@
 // successive calls to Err return the same error.
 // If Done is not yet closed, Err returns nil.
 // If Done is closed, Err returns a non-nil error explaining why:
-<<<<<<< HEAD
-// Canceled if the context was canceled ( via server Shutdown )
-=======
 // Canceled if the context was canceled (via server Shutdown)
->>>>>>> d3715c36
 // or DeadlineExceeded if the context's deadline passed.
 func (ctx *RequestCtx) Err() error {
 	select {
