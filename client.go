--- conflicted
+++ resolved
@@ -501,13 +501,6 @@
 		m = c.ms
 	}
 	hc := m[string(host)]
-<<<<<<< HEAD
-	if hc != nil {
-		atomic.AddInt32(&hc.pendingClientRequests, 1)
-		defer atomic.AddInt32(&hc.pendingClientRequests, -1)
-	}
-=======
->>>>>>> 7ea3b633
 	c.mLock.RUnlock()
 	if hc == nil {
 		c.mLock.Lock()
@@ -552,20 +545,12 @@
 				startCleaner = true
 			}
 		}
-<<<<<<< HEAD
-		atomic.AddInt32(&hc.pendingClientRequests, 1)
-		defer atomic.AddInt32(&hc.pendingClientRequests, -1)
-		c.mLock.Unlock()
-	}
-
-=======
 		c.mLock.Unlock()
 	}
 
 	atomic.AddInt32(&hc.pendingClientRequests, 1)
 	defer atomic.AddInt32(&hc.pendingClientRequests, -1)
 
->>>>>>> 7ea3b633
 	if startCleaner {
 		go c.mCleaner(m)
 	}
