package fasthttp

import (
	"bufio"
	"bytes"
	"crypto/tls"
	"errors"
	"fmt"
	"io"
	"net"
	"strconv"
	"strings"
	"sync"
	"sync/atomic"
	"time"
)

// Do performs the given http request and fills the given http response.
//
// Request must contain at least non-zero RequestURI with full url (including
// scheme and host) or non-zero Host header + RequestURI.
//
// Client determines the server to be requested in the following order:
//
//   - from RequestURI if it contains full url with scheme and host;
//   - from Host header otherwise.
//
// The function doesn't follow redirects. Use Get* for following redirects.
//
// Response is ignored if resp is nil.
//
// ErrNoFreeConns is returned if all DefaultMaxConnsPerHost connections
// to the requested host are busy.
//
// It is recommended obtaining req and resp via AcquireRequest
// and AcquireResponse in performance-critical code.
func Do(req *Request, resp *Response) error {
	return defaultClient.Do(req, resp)
}

// DoTimeout performs the given request and waits for response during
// the given timeout duration.
//
// Request must contain at least non-zero RequestURI with full url (including
// scheme and host) or non-zero Host header + RequestURI.
//
// Client determines the server to be requested in the following order:
//
//   - from RequestURI if it contains full url with scheme and host;
//   - from Host header otherwise.
//
// The function doesn't follow redirects. Use Get* for following redirects.
//
// Response is ignored if resp is nil.
//
// ErrTimeout is returned if the response wasn't returned during
// the given timeout.
//
// ErrNoFreeConns is returned if all DefaultMaxConnsPerHost connections
// to the requested host are busy.
//
// It is recommended obtaining req and resp via AcquireRequest
// and AcquireResponse in performance-critical code.
//
// Warning: DoTimeout does not terminate the request itself. The request will
// continue in the background and the response will be discarded.
// If requests take too long and the connection pool gets filled up please
// try using a Client and setting a ReadTimeout.
func DoTimeout(req *Request, resp *Response, timeout time.Duration) error {
	return defaultClient.DoTimeout(req, resp, timeout)
}

// DoDeadline performs the given request and waits for response until
// the given deadline.
//
// Request must contain at least non-zero RequestURI with full url (including
// scheme and host) or non-zero Host header + RequestURI.
//
// Client determines the server to be requested in the following order:
//
//   - from RequestURI if it contains full url with scheme and host;
//   - from Host header otherwise.
//
// The function doesn't follow redirects. Use Get* for following redirects.
//
// Response is ignored if resp is nil.
//
// ErrTimeout is returned if the response wasn't returned until
// the given deadline.
//
// ErrNoFreeConns is returned if all DefaultMaxConnsPerHost connections
// to the requested host are busy.
//
// It is recommended obtaining req and resp via AcquireRequest
// and AcquireResponse in performance-critical code.
func DoDeadline(req *Request, resp *Response, deadline time.Time) error {
	return defaultClient.DoDeadline(req, resp, deadline)
}

// DoRedirects performs the given http request and fills the given http response,
// following up to maxRedirectsCount redirects. When the redirect count exceeds
// maxRedirectsCount, ErrTooManyRedirects is returned.
//
// Request must contain at least non-zero RequestURI with full url (including
// scheme and host) or non-zero Host header + RequestURI.
//
// Client determines the server to be requested in the following order:
//
//   - from RequestURI if it contains full url with scheme and host;
//   - from Host header otherwise.
//
// Response is ignored if resp is nil.
//
// ErrNoFreeConns is returned if all DefaultMaxConnsPerHost connections
// to the requested host are busy.
//
// It is recommended obtaining req and resp via AcquireRequest
// and AcquireResponse in performance-critical code.
func DoRedirects(req *Request, resp *Response, maxRedirectsCount int) error {
	_, _, err := doRequestFollowRedirects(req, resp, req.URI().String(), maxRedirectsCount, &defaultClient)
	return err
}

// Get returns the status code and body of url.
//
// The contents of dst will be replaced by the body and returned, if the dst
// is too small a new slice will be allocated.
//
// The function follows redirects. Use Do* for manually handling redirects.
func Get(dst []byte, url string) (statusCode int, body []byte, err error) {
	return defaultClient.Get(dst, url)
}

// GetTimeout returns the status code and body of url.
//
// The contents of dst will be replaced by the body and returned, if the dst
// is too small a new slice will be allocated.
//
// The function follows redirects. Use Do* for manually handling redirects.
//
// ErrTimeout error is returned if url contents couldn't be fetched
// during the given timeout.
func GetTimeout(dst []byte, url string, timeout time.Duration) (statusCode int, body []byte, err error) {
	return defaultClient.GetTimeout(dst, url, timeout)
}

// GetDeadline returns the status code and body of url.
//
// The contents of dst will be replaced by the body and returned, if the dst
// is too small a new slice will be allocated.
//
// The function follows redirects. Use Do* for manually handling redirects.
//
// ErrTimeout error is returned if url contents couldn't be fetched
// until the given deadline.
func GetDeadline(dst []byte, url string, deadline time.Time) (statusCode int, body []byte, err error) {
	return defaultClient.GetDeadline(dst, url, deadline)
}

// Post sends POST request to the given url with the given POST arguments.
//
// The contents of dst will be replaced by the body and returned, if the dst
// is too small a new slice will be allocated.
//
// The function follows redirects. Use Do* for manually handling redirects.
//
// Empty POST body is sent if postArgs is nil.
func Post(dst []byte, url string, postArgs *Args) (statusCode int, body []byte, err error) {
	return defaultClient.Post(dst, url, postArgs)
}

var defaultClient Client

// Client implements http client.
//
// Copying Client by value is prohibited. Create new instance instead.
//
// It is safe calling Client methods from concurrently running goroutines.
type Client struct {
	noCopy noCopy //nolint:unused,structcheck

	// Client name. Used in User-Agent request header.
	//
	// Default client name is used if not set.
	Name string

	// NoDefaultUserAgentHeader when set to true, causes the default
	// User-Agent header to be excluded from the Request.
	NoDefaultUserAgentHeader bool

	// Callback for establishing new connections to hosts.
	//
	// Default Dial is used if not set.
	Dial DialFunc

	// Attempt to connect to both ipv4 and ipv6 addresses if set to true.
	//
	// This option is used only if default TCP dialer is used,
	// i.e. if Dial is blank.
	//
	// By default client connects only to ipv4 addresses,
	// since unfortunately ipv6 remains broken in many networks worldwide :)
	DialDualStack bool

	// TLS config for https connections.
	//
	// Default TLS config is used if not set.
	TLSConfig *tls.Config

	// Maximum number of connections per each host which may be established.
	//
	// DefaultMaxConnsPerHost is used if not set.
	MaxConnsPerHost int

	// Idle keep-alive connections are closed after this duration.
	//
	// By default idle connections are closed
	// after DefaultMaxIdleConnDuration.
	MaxIdleConnDuration time.Duration

	// Keep-alive connections are closed after this duration.
	//
	// By default connection duration is unlimited.
	MaxConnDuration time.Duration

	// Maximum number of attempts for idempotent calls
	//
	// DefaultMaxIdemponentCallAttempts is used if not set.
	MaxIdemponentCallAttempts int

	// Per-connection buffer size for responses' reading.
	// This also limits the maximum header size.
	//
	// Default buffer size is used if 0.
	ReadBufferSize int

	// Per-connection buffer size for requests' writing.
	//
	// Default buffer size is used if 0.
	WriteBufferSize int

	// Maximum duration for full response reading (including body).
	//
	// By default response read timeout is unlimited.
	ReadTimeout time.Duration

	// Maximum duration for full request writing (including body).
	//
	// By default request write timeout is unlimited.
	WriteTimeout time.Duration

	// Maximum response body size.
	//
	// The client returns ErrBodyTooLarge if this limit is greater than 0
	// and response body is greater than the limit.
	//
	// By default response body size is unlimited.
	MaxResponseBodySize int

	// Header names are passed as-is without normalization
	// if this option is set.
	//
	// Disabled header names' normalization may be useful only for proxying
	// responses to other clients expecting case-sensitive
	// header names. See https://github.com/valyala/fasthttp/issues/57
	// for details.
	//
	// By default request and response header names are normalized, i.e.
	// The first letter and the first letters following dashes
	// are uppercased, while all the other letters are lowercased.
	// Examples:
	//
	//     * HOST -> Host
	//     * content-type -> Content-Type
	//     * cONTENT-lenGTH -> Content-Length
	DisableHeaderNamesNormalizing bool

	// Path values are sent as-is without normalization
	//
	// Disabled path normalization may be useful for proxying incoming requests
	// to servers that are expecting paths to be forwarded as-is.
	//
	// By default path values are normalized, i.e.
	// extra slashes are removed, special characters are encoded.
	DisablePathNormalizing bool

	// Maximum duration for waiting for a free connection.
	//
	// By default will not waiting, return ErrNoFreeConns immediately
	MaxConnWaitTimeout time.Duration

	// RetryIf controls whether a retry should be attempted after an error.
	//
	// By default will use isIdempotent function
	RetryIf RetryIfFunc

	mLock sync.Mutex
	m     map[string]*HostClient
	ms    map[string]*HostClient
	readerPool sync.Pool
	writerPool sync.Pool
}

// Get returns the status code and body of url.
//
// The contents of dst will be replaced by the body and returned, if the dst
// is too small a new slice will be allocated.
//
// The function follows redirects. Use Do* for manually handling redirects.
func (c *Client) Get(dst []byte, url string) (statusCode int, body []byte, err error) {
	return clientGetURL(dst, url, c)
}

// GetTimeout returns the status code and body of url.
//
// The contents of dst will be replaced by the body and returned, if the dst
// is too small a new slice will be allocated.
//
// The function follows redirects. Use Do* for manually handling redirects.
//
// ErrTimeout error is returned if url contents couldn't be fetched
// during the given timeout.
func (c *Client) GetTimeout(dst []byte, url string, timeout time.Duration) (statusCode int, body []byte, err error) {
	return clientGetURLTimeout(dst, url, timeout, c)
}

// GetDeadline returns the status code and body of url.
//
// The contents of dst will be replaced by the body and returned, if the dst
// is too small a new slice will be allocated.
//
// The function follows redirects. Use Do* for manually handling redirects.
//
// ErrTimeout error is returned if url contents couldn't be fetched
// until the given deadline.
func (c *Client) GetDeadline(dst []byte, url string, deadline time.Time) (statusCode int, body []byte, err error) {
	return clientGetURLDeadline(dst, url, deadline, c)
}

// Post sends POST request to the given url with the given POST arguments.
//
// The contents of dst will be replaced by the body and returned, if the dst
// is too small a new slice will be allocated.
//
// The function follows redirects. Use Do* for manually handling redirects.
//
// Empty POST body is sent if postArgs is nil.
func (c *Client) Post(dst []byte, url string, postArgs *Args) (statusCode int, body []byte, err error) {
	return clientPostURL(dst, url, postArgs, c)
}

// DoTimeout performs the given request and waits for response during
// the given timeout duration.
//
// Request must contain at least non-zero RequestURI with full url (including
// scheme and host) or non-zero Host header + RequestURI.
//
// Client determines the server to be requested in the following order:
//
//   - from RequestURI if it contains full url with scheme and host;
//   - from Host header otherwise.
//
// The function doesn't follow redirects. Use Get* for following redirects.
//
// Response is ignored if resp is nil.
//
// ErrTimeout is returned if the response wasn't returned during
// the given timeout.
//
// ErrNoFreeConns is returned if all Client.MaxConnsPerHost connections
// to the requested host are busy.
//
// It is recommended obtaining req and resp via AcquireRequest
// and AcquireResponse in performance-critical code.
//
// Warning: DoTimeout does not terminate the request itself. The request will
// continue in the background and the response will be discarded.
// If requests take too long and the connection pool gets filled up please
// try setting a ReadTimeout.
func (c *Client) DoTimeout(req *Request, resp *Response, timeout time.Duration) error {
	return clientDoTimeout(req, resp, timeout, c)
}

// DoDeadline performs the given request and waits for response until
// the given deadline.
//
// Request must contain at least non-zero RequestURI with full url (including
// scheme and host) or non-zero Host header + RequestURI.
//
// Client determines the server to be requested in the following order:
//
//   - from RequestURI if it contains full url with scheme and host;
//   - from Host header otherwise.
//
// The function doesn't follow redirects. Use Get* for following redirects.
//
// Response is ignored if resp is nil.
//
// ErrTimeout is returned if the response wasn't returned until
// the given deadline.
//
// ErrNoFreeConns is returned if all Client.MaxConnsPerHost connections
// to the requested host are busy.
//
// It is recommended obtaining req and resp via AcquireRequest
// and AcquireResponse in performance-critical code.
func (c *Client) DoDeadline(req *Request, resp *Response, deadline time.Time) error {
	return clientDoDeadline(req, resp, deadline, c)
}

// DoRedirects performs the given http request and fills the given http response,
// following up to maxRedirectsCount redirects. When the redirect count exceeds
// maxRedirectsCount, ErrTooManyRedirects is returned.
//
// Request must contain at least non-zero RequestURI with full url (including
// scheme and host) or non-zero Host header + RequestURI.
//
// Client determines the server to be requested in the following order:
//
//   - from RequestURI if it contains full url with scheme and host;
//   - from Host header otherwise.
//
// Response is ignored if resp is nil.
//
// ErrNoFreeConns is returned if all DefaultMaxConnsPerHost connections
// to the requested host are busy.
//
// It is recommended obtaining req and resp via AcquireRequest
// and AcquireResponse in performance-critical code.
func (c *Client) DoRedirects(req *Request, resp *Response, maxRedirectsCount int) error {
	_, _, err := doRequestFollowRedirects(req, resp, req.URI().String(), maxRedirectsCount, c)
	return err
}

// Do performs the given http request and fills the given http response.
//
// Request must contain at least non-zero RequestURI with full url (including
// scheme and host) or non-zero Host header + RequestURI.
//
// Client determines the server to be requested in the following order:
//
//   - from RequestURI if it contains full url with scheme and host;
//   - from Host header otherwise.
//
// Response is ignored if resp is nil.
//
// The function doesn't follow redirects. Use Get* for following redirects.
//
// ErrNoFreeConns is returned if all Client.MaxConnsPerHost connections
// to the requested host are busy.
//
// It is recommended obtaining req and resp via AcquireRequest
// and AcquireResponse in performance-critical code.
func (c *Client) Do(req *Request, resp *Response) error {
	uri := req.URI()
	if uri == nil {
		return ErrorInvalidURI
	}

	host := uri.Host()

	isTLS := false
	scheme := uri.Scheme()
	if bytes.Equal(scheme, strHTTPS) {
		isTLS = true
	} else if !bytes.Equal(scheme, strHTTP) {
		return fmt.Errorf("unsupported protocol %q. http and https are supported", scheme)
	}

	startCleaner := false

	c.mLock.Lock()
	m := c.m
	if isTLS {
		m = c.ms
	}
	if m == nil {
		m = make(map[string]*HostClient)
		if isTLS {
			c.ms = m
		} else {
			c.m = m
		}
	}
	hc := m[string(host)]
	if hc == nil {
<<<<<<< HEAD
		hc = AcquireHostClient()
		hc.Addr = addMissingPort(string(host), isTLS)
		hc.Name = c.Name
		hc.NoDefaultUserAgentHeader = c.NoDefaultUserAgentHeader
		hc.Dial = c.Dial
		hc.DialDualStack = c.DialDualStack
		hc.IsTLS = isTLS
		hc.TLSConfig = c.TLSConfig
		hc.MaxConns = c.MaxConnsPerHost
		hc.MaxIdleConnDuration = c.MaxIdleConnDuration
		hc.MaxConnDuration = c.MaxConnDuration
		hc.MaxIdemponentCallAttempts = c.MaxIdemponentCallAttempts
		hc.ReadBufferSize = c.ReadBufferSize
		hc.WriteBufferSize = c.WriteBufferSize
		hc.ReadTimeout = c.ReadTimeout
		hc.WriteTimeout = c.WriteTimeout
		hc.MaxResponseBodySize = c.MaxResponseBodySize
		hc.DisableHeaderNamesNormalizing = c.DisableHeaderNamesNormalizing
		hc.DisablePathNormalizing = c.DisablePathNormalizing
		hc.MaxConnWaitTimeout = c.MaxConnWaitTimeout
		hc.RetryIf = c.RetryIf
=======
		hc = &HostClient{
			Addr:                          addMissingPort(string(host), isTLS),
			Name:                          c.Name,
			NoDefaultUserAgentHeader:      c.NoDefaultUserAgentHeader,
			Dial:                          c.Dial,
			DialDualStack:                 c.DialDualStack,
			IsTLS:                         isTLS,
			TLSConfig:                     c.TLSConfig,
			MaxConns:                      c.MaxConnsPerHost,
			MaxIdleConnDuration:           c.MaxIdleConnDuration,
			MaxConnDuration:               c.MaxConnDuration,
			MaxIdemponentCallAttempts:     c.MaxIdemponentCallAttempts,
			ReadBufferSize:                c.ReadBufferSize,
			WriteBufferSize:               c.WriteBufferSize,
			ReadTimeout:                   c.ReadTimeout,
			WriteTimeout:                  c.WriteTimeout,
			MaxResponseBodySize:           c.MaxResponseBodySize,
			DisableHeaderNamesNormalizing: c.DisableHeaderNamesNormalizing,
			DisablePathNormalizing:        c.DisablePathNormalizing,
			MaxConnWaitTimeout:            c.MaxConnWaitTimeout,
			RetryIf:                       c.RetryIf,
			clientReaderPool:              &c.readerPool,
			clientWriterPool:              &c.writerPool,
		}
>>>>>>> 46f74b07
		m[string(host)] = hc
		if len(m) == 1 {
			startCleaner = true
		}
	}
	c.mLock.Unlock()

	if startCleaner {
		go c.mCleaner(m)
	}

	return hc.Do(req, resp)
}

// CloseIdleConnections closes any connections which were previously
// connected from previous requests but are now sitting idle in a
// "keep-alive" state. It does not interrupt any connections currently
// in use.
func (c *Client) CloseIdleConnections() {
	c.mLock.Lock()
	for _, v := range c.m {
		v.CloseIdleConnections()
	}
	for _, v := range c.ms {
		v.CloseIdleConnections()
	}
	c.mLock.Unlock()
}

func (c *Client) mCleaner(m map[string]*HostClient) {
	mustStop := false

	for {
		c.mLock.Lock()
		for k, v := range m {
			v.connsLock.Lock()
			shouldRemove := v.connsCount == 0
			v.connsLock.Unlock()

			if shouldRemove {
				ReleaseHostClient(v)
				delete(m, k)
			}
		}
		if len(m) == 0 {
			mustStop = true
		}
		c.mLock.Unlock()

		if mustStop {
			break
		}
		time.Sleep(10 * time.Second)
	}
}

// DefaultMaxConnsPerHost is the maximum number of concurrent connections
// http client may establish per host by default (i.e. if
// Client.MaxConnsPerHost isn't set).
const DefaultMaxConnsPerHost = 512

// DefaultMaxIdleConnDuration is the default duration before idle keep-alive
// connection is closed.
const DefaultMaxIdleConnDuration = 10 * time.Second

// DefaultMaxIdemponentCallAttempts is the default idempotent calls attempts count.
const DefaultMaxIdemponentCallAttempts = 5

// DialFunc must establish connection to addr.
//
// There is no need in establishing TLS (SSL) connection for https.
// The client automatically converts connection to TLS
// if HostClient.IsTLS is set.
//
// TCP address passed to DialFunc always contains host and port.
// Example TCP addr values:
//
//   - foobar.com:80
//   - foobar.com:443
//   - foobar.com:8080
type DialFunc func(addr string) (net.Conn, error)

// RetryIfFunc signature of retry if function
//
// Request argument passed to RetryIfFunc, if there are any request errors.
type RetryIfFunc func(request *Request) bool

// HostClient balances http requests among hosts listed in Addr.
//
// HostClient may be used for balancing load among multiple upstream hosts.
// While multiple addresses passed to HostClient.Addr may be used for balancing
// load among them, it would be better using LBClient instead, since HostClient
// may unevenly balance load among upstream hosts.
//
// It is forbidden copying HostClient instances. Create new instances instead.
//
// It is safe calling HostClient methods from concurrently running goroutines.
type HostClient struct {
	noCopy noCopy //nolint:unused,structcheck

	// Comma-separated list of upstream HTTP server host addresses,
	// which are passed to Dial in a round-robin manner.
	//
	// Each address may contain port if default dialer is used.
	// For example,
	//
	//    - foobar.com:80
	//    - foobar.com:443
	//    - foobar.com:8080
	Addr string

	// Client name. Used in User-Agent request header.
	Name string

	// NoDefaultUserAgentHeader when set to true, causes the default
	// User-Agent header to be excluded from the Request.
	NoDefaultUserAgentHeader bool

	// Callback for establishing new connection to the host.
	//
	// Default Dial is used if not set.
	Dial DialFunc

	// Attempt to connect to both ipv4 and ipv6 host addresses
	// if set to true.
	//
	// This option is used only if default TCP dialer is used,
	// i.e. if Dial is blank.
	//
	// By default client connects only to ipv4 addresses,
	// since unfortunately ipv6 remains broken in many networks worldwide :)
	DialDualStack bool

	// Whether to use TLS (aka SSL or HTTPS) for host connections.
	IsTLS bool

	// Optional TLS config.
	TLSConfig *tls.Config

	// Maximum number of connections which may be established to all hosts
	// listed in Addr.
	//
	// You can change this value while the HostClient is being used
	// using HostClient.SetMaxConns(value)
	//
	// DefaultMaxConnsPerHost is used if not set.
	MaxConns int

	// Keep-alive connections are closed after this duration.
	//
	// By default connection duration is unlimited.
	MaxConnDuration time.Duration

	// Idle keep-alive connections are closed after this duration.
	//
	// By default idle connections are closed
	// after DefaultMaxIdleConnDuration.
	MaxIdleConnDuration time.Duration

	// Maximum number of attempts for idempotent calls
	//
	// DefaultMaxIdemponentCallAttempts is used if not set.
	MaxIdemponentCallAttempts int

	// Per-connection buffer size for responses' reading.
	// This also limits the maximum header size.
	//
	// Default buffer size is used if 0.
	ReadBufferSize int

	// Per-connection buffer size for requests' writing.
	//
	// Default buffer size is used if 0.
	WriteBufferSize int

	// Maximum duration for full response reading (including body).
	//
	// By default response read timeout is unlimited.
	ReadTimeout time.Duration

	// Maximum duration for full request writing (including body).
	//
	// By default request write timeout is unlimited.
	WriteTimeout time.Duration

	// Maximum response body size.
	//
	// The client returns ErrBodyTooLarge if this limit is greater than 0
	// and response body is greater than the limit.
	//
	// By default response body size is unlimited.
	MaxResponseBodySize int

	// Header names are passed as-is without normalization
	// if this option is set.
	//
	// Disabled header names' normalization may be useful only for proxying
	// responses to other clients expecting case-sensitive
	// header names. See https://github.com/valyala/fasthttp/issues/57
	// for details.
	//
	// By default request and response header names are normalized, i.e.
	// The first letter and the first letters following dashes
	// are uppercased, while all the other letters are lowercased.
	// Examples:
	//
	//     * HOST -> Host
	//     * content-type -> Content-Type
	//     * cONTENT-lenGTH -> Content-Length
	DisableHeaderNamesNormalizing bool

	// Path values are sent as-is without normalization
	//
	// Disabled path normalization may be useful for proxying incoming requests
	// to servers that are expecting paths to be forwarded as-is.
	//
	// By default path values are normalized, i.e.
	// extra slashes are removed, special characters are encoded.
	DisablePathNormalizing bool

	// Will not log potentially sensitive content in error logs
	//
	// This option is useful for servers that handle sensitive data
	// in the request/response.
	//
	// Client logs full errors by default.
	SecureErrorLogMessage bool

	// Maximum duration for waiting for a free connection.
	//
	// By default will not waiting, return ErrNoFreeConns immediately
	MaxConnWaitTimeout time.Duration

	// RetryIf controls whether a retry should be attempted after an error.
	//
	// By default will use isIdempotent function
	RetryIf RetryIfFunc

	clientName  atomic.Value
	lastUseTime uint32

	connsLock  sync.Mutex
	connsCount int
	conns      []*clientConn
	connsWait  *wantConnQueue

	addrsLock sync.Mutex
	addrs     []string
	addrIdx   uint32

	tlsConfigMap     map[string]*tls.Config
	tlsConfigMapLock sync.Mutex

	readerPool sync.Pool
	writerPool sync.Pool

	clientReaderPool *sync.Pool
	clientWriterPool *sync.Pool

	pendingRequests int32

	connsCleanerRun bool
}

type clientConn struct {
	c net.Conn

	createdTime time.Time
	lastUseTime time.Time
}

var startTimeUnix = time.Now().Unix()

// LastUseTime returns time the client was last used
func (c *HostClient) LastUseTime() time.Time {
	n := atomic.LoadUint32(&c.lastUseTime)
	return time.Unix(startTimeUnix+int64(n), 0)
}

// Get returns the status code and body of url.
//
// The contents of dst will be replaced by the body and returned, if the dst
// is too small a new slice will be allocated.
//
// The function follows redirects. Use Do* for manually handling redirects.
func (c *HostClient) Get(dst []byte, url string) (statusCode int, body []byte, err error) {
	return clientGetURL(dst, url, c)
}

// GetTimeout returns the status code and body of url.
//
// The contents of dst will be replaced by the body and returned, if the dst
// is too small a new slice will be allocated.
//
// The function follows redirects. Use Do* for manually handling redirects.
//
// ErrTimeout error is returned if url contents couldn't be fetched
// during the given timeout.
func (c *HostClient) GetTimeout(dst []byte, url string, timeout time.Duration) (statusCode int, body []byte, err error) {
	return clientGetURLTimeout(dst, url, timeout, c)
}

// GetDeadline returns the status code and body of url.
//
// The contents of dst will be replaced by the body and returned, if the dst
// is too small a new slice will be allocated.
//
// The function follows redirects. Use Do* for manually handling redirects.
//
// ErrTimeout error is returned if url contents couldn't be fetched
// until the given deadline.
func (c *HostClient) GetDeadline(dst []byte, url string, deadline time.Time) (statusCode int, body []byte, err error) {
	return clientGetURLDeadline(dst, url, deadline, c)
}

// Post sends POST request to the given url with the given POST arguments.
//
// The contents of dst will be replaced by the body and returned, if the dst
// is too small a new slice will be allocated.
//
// The function follows redirects. Use Do* for manually handling redirects.
//
// Empty POST body is sent if postArgs is nil.
func (c *HostClient) Post(dst []byte, url string, postArgs *Args) (statusCode int, body []byte, err error) {
	return clientPostURL(dst, url, postArgs, c)
}

type clientDoer interface {
	Do(req *Request, resp *Response) error
}

func clientGetURL(dst []byte, url string, c clientDoer) (statusCode int, body []byte, err error) {
	req := AcquireRequest()

	statusCode, body, err = doRequestFollowRedirectsBuffer(req, dst, url, c)

	ReleaseRequest(req)
	return statusCode, body, err
}

func clientGetURLTimeout(dst []byte, url string, timeout time.Duration, c clientDoer) (statusCode int, body []byte, err error) {
	deadline := time.Now().Add(timeout)
	return clientGetURLDeadline(dst, url, deadline, c)
}

type clientURLResponse struct {
	statusCode int
	body       []byte
	err        error
}

func clientGetURLDeadline(dst []byte, url string, deadline time.Time, c clientDoer) (statusCode int, body []byte, err error) {
	timeout := -time.Since(deadline)
	if timeout <= 0 {
		return 0, dst, ErrTimeout
	}

	var ch chan clientURLResponse
	chv := clientURLResponseChPool.Get()
	if chv == nil {
		chv = make(chan clientURLResponse, 1)
	}
	ch = chv.(chan clientURLResponse)

	// Note that the request continues execution on ErrTimeout until
	// client-specific ReadTimeout exceeds. This helps limiting load
	// on slow hosts by MaxConns* concurrent requests.
	//
	// Without this 'hack' the load on slow host could exceed MaxConns*
	// concurrent requests, since timed out requests on client side
	// usually continue execution on the host.

	var mu sync.Mutex
	var timedout, responded bool

	go func() {
		req := AcquireRequest()

		statusCodeCopy, bodyCopy, errCopy := doRequestFollowRedirectsBuffer(req, dst, url, c)
		mu.Lock()
		{
			if !timedout {
				ch <- clientURLResponse{
					statusCode: statusCodeCopy,
					body:       bodyCopy,
					err:        errCopy,
				}
				responded = true
			}
		}
		mu.Unlock()

		ReleaseRequest(req)
	}()

	tc := AcquireTimer(timeout)
	select {
	case resp := <-ch:
		statusCode = resp.statusCode
		body = resp.body
		err = resp.err
	case <-tc.C:
		mu.Lock()
		{
			if responded {
				resp := <-ch
				statusCode = resp.statusCode
				body = resp.body
				err = resp.err
			} else {
				timedout = true
				err = ErrTimeout
				body = dst
			}
		}
		mu.Unlock()
	}
	ReleaseTimer(tc)

	clientURLResponseChPool.Put(chv)

	return statusCode, body, err
}

var clientURLResponseChPool sync.Pool

func clientPostURL(dst []byte, url string, postArgs *Args, c clientDoer) (statusCode int, body []byte, err error) {
	req := AcquireRequest()
	req.Header.SetMethodBytes(strPost)
	req.Header.SetContentTypeBytes(strPostArgsContentType)
	if postArgs != nil {
		if _, err := postArgs.WriteTo(req.BodyWriter()); err != nil {
			return 0, nil, err
		}
	}

	statusCode, body, err = doRequestFollowRedirectsBuffer(req, dst, url, c)

	ReleaseRequest(req)
	return statusCode, body, err
}

var (
	// ErrMissingLocation is returned by clients when the Location header is missing on
	// an HTTP response with a redirect status code.
	ErrMissingLocation = errors.New("missing Location header for http redirect")
	// ErrTooManyRedirects is returned by clients when the number of redirects followed
	// exceed the max count.
	ErrTooManyRedirects = errors.New("too many redirects detected when doing the request")

	// HostClients are only able to follow redirects to the same protocol.
	ErrHostClientRedirectToDifferentScheme = errors.New("HostClient can't follow redirects to a different protocol, please use Client instead")
)

const defaultMaxRedirectsCount = 16

func doRequestFollowRedirectsBuffer(req *Request, dst []byte, url string, c clientDoer) (statusCode int, body []byte, err error) {
	resp := AcquireResponse()
	bodyBuf := resp.bodyBuffer()
	resp.keepBodyBuffer = true
	oldBody := bodyBuf.B
	bodyBuf.B = dst

	statusCode, _, err = doRequestFollowRedirects(req, resp, url, defaultMaxRedirectsCount, c)

	body = bodyBuf.B
	bodyBuf.B = oldBody
	resp.keepBodyBuffer = false
	ReleaseResponse(resp)

	return statusCode, body, err
}

func doRequestFollowRedirects(req *Request, resp *Response, url string, maxRedirectsCount int, c clientDoer) (statusCode int, body []byte, err error) {
	redirectsCount := 0

	for {
		req.SetRequestURI(url)
		if err := req.parseURI(); err != nil {
			return 0, nil, err
		}

		if err = c.Do(req, resp); err != nil {
			break
		}
		statusCode = resp.Header.StatusCode()
		if !StatusCodeIsRedirect(statusCode) {
			break
		}

		redirectsCount++
		if redirectsCount > maxRedirectsCount {
			err = ErrTooManyRedirects
			break
		}
		location := resp.Header.peek(strLocation)
		if len(location) == 0 {
			err = ErrMissingLocation
			break
		}
		url = getRedirectURL(url, location)
	}

	return statusCode, body, err
}

func getRedirectURL(baseURL string, location []byte) string {
	u := AcquireURI()
	u.Update(baseURL)
	u.UpdateBytes(location)
	redirectURL := u.String()
	ReleaseURI(u)
	return redirectURL
}

// StatusCodeIsRedirect returns true if the status code indicates a redirect.
func StatusCodeIsRedirect(statusCode int) bool {
	return statusCode == StatusMovedPermanently ||
		statusCode == StatusFound ||
		statusCode == StatusSeeOther ||
		statusCode == StatusTemporaryRedirect ||
		statusCode == StatusPermanentRedirect
}

var (
	requestPool  sync.Pool
	responsePool sync.Pool
)

// AcquireRequest returns an empty Request instance from request pool.
//
// The returned Request instance may be passed to ReleaseRequest when it is
// no longer needed. This allows Request recycling, reduces GC pressure
// and usually improves performance.
func AcquireRequest() *Request {
	v := requestPool.Get()
	if v == nil {
		return &Request{}
	}
	return v.(*Request)
}

// ReleaseRequest returns req acquired via AcquireRequest to request pool.
//
// It is forbidden accessing req and/or its' members after returning
// it to request pool.
func ReleaseRequest(req *Request) {
	req.Reset()
	requestPool.Put(req)
}

// AcquireResponse returns an empty Response instance from response pool.
//
// The returned Response instance may be passed to ReleaseResponse when it is
// no longer needed. This allows Response recycling, reduces GC pressure
// and usually improves performance.
func AcquireResponse() *Response {
	v := responsePool.Get()
	if v == nil {
		return &Response{}
	}
	return v.(*Response)
}

// ReleaseResponse return resp acquired via AcquireResponse to response pool.
//
// It is forbidden accessing resp and/or its' members after returning
// it to response pool.
func ReleaseResponse(resp *Response) {
	resp.Reset()
	responsePool.Put(resp)
}

// DoTimeout performs the given request and waits for response during
// the given timeout duration.
//
// Request must contain at least non-zero RequestURI with full url (including
// scheme and host) or non-zero Host header + RequestURI.
//
// The function doesn't follow redirects. Use Get* for following redirects.
//
// Response is ignored if resp is nil.
//
// ErrTimeout is returned if the response wasn't returned during
// the given timeout.
//
// ErrNoFreeConns is returned if all HostClient.MaxConns connections
// to the host are busy.
//
// It is recommended obtaining req and resp via AcquireRequest
// and AcquireResponse in performance-critical code.
//
// Warning: DoTimeout does not terminate the request itself. The request will
// continue in the background and the response will be discarded.
// If requests take too long and the connection pool gets filled up please
// try setting a ReadTimeout.
func (c *HostClient) DoTimeout(req *Request, resp *Response, timeout time.Duration) error {
	return clientDoTimeout(req, resp, timeout, c)
}

// DoDeadline performs the given request and waits for response until
// the given deadline.
//
// Request must contain at least non-zero RequestURI with full url (including
// scheme and host) or non-zero Host header + RequestURI.
//
// The function doesn't follow redirects. Use Get* for following redirects.
//
// Response is ignored if resp is nil.
//
// ErrTimeout is returned if the response wasn't returned until
// the given deadline.
//
// ErrNoFreeConns is returned if all HostClient.MaxConns connections
// to the host are busy.
//
// It is recommended obtaining req and resp via AcquireRequest
// and AcquireResponse in performance-critical code.
func (c *HostClient) DoDeadline(req *Request, resp *Response, deadline time.Time) error {
	return clientDoDeadline(req, resp, deadline, c)
}

// DoRedirects performs the given http request and fills the given http response,
// following up to maxRedirectsCount redirects. When the redirect count exceeds
// maxRedirectsCount, ErrTooManyRedirects is returned.
//
// Request must contain at least non-zero RequestURI with full url (including
// scheme and host) or non-zero Host header + RequestURI.
//
// Client determines the server to be requested in the following order:
//
//   - from RequestURI if it contains full url with scheme and host;
//   - from Host header otherwise.
//
// Response is ignored if resp is nil.
//
// ErrNoFreeConns is returned if all DefaultMaxConnsPerHost connections
// to the requested host are busy.
//
// It is recommended obtaining req and resp via AcquireRequest
// and AcquireResponse in performance-critical code.
func (c *HostClient) DoRedirects(req *Request, resp *Response, maxRedirectsCount int) error {
	_, _, err := doRequestFollowRedirects(req, resp, req.URI().String(), maxRedirectsCount, c)
	return err
}

func clientDoTimeout(req *Request, resp *Response, timeout time.Duration, c clientDoer) error {
	deadline := time.Now().Add(timeout)
	return clientDoDeadline(req, resp, deadline, c)
}

func clientDoDeadline(req *Request, resp *Response, deadline time.Time, c clientDoer) error {
	timeout := -time.Since(deadline)
	if timeout <= 0 {
		return ErrTimeout
	}

	var ch chan error
	chv := errorChPool.Get()
	if chv == nil {
		chv = make(chan error, 1)
	}
	ch = chv.(chan error)

	// Make req and resp copies, since on timeout they no longer
	// may be accessed.
	reqCopy := AcquireRequest()
	req.copyToSkipBody(reqCopy)
	swapRequestBody(req, reqCopy)
	respCopy := AcquireResponse()
	if resp != nil {
		// Not calling resp.copyToSkipBody(respCopy) here to avoid
		// unexpected messing with headers
		respCopy.SkipBody = resp.SkipBody
	}

	// Note that the request continues execution on ErrTimeout until
	// client-specific ReadTimeout exceeds. This helps limiting load
	// on slow hosts by MaxConns* concurrent requests.
	//
	// Without this 'hack' the load on slow host could exceed MaxConns*
	// concurrent requests, since timed out requests on client side
	// usually continue execution on the host.

	var mu sync.Mutex
	var timedout, responded bool

	go func() {
		reqCopy.timeout = timeout
		errDo := c.Do(reqCopy, respCopy)
		mu.Lock()
		{
			if !timedout {
				if resp != nil {
					respCopy.copyToSkipBody(resp)
					swapResponseBody(resp, respCopy)
				}
				swapRequestBody(reqCopy, req)
				ch <- errDo
				responded = true
			}
		}
		mu.Unlock()

		ReleaseResponse(respCopy)
		ReleaseRequest(reqCopy)
	}()

	tc := AcquireTimer(timeout)
	var err error
	select {
	case err = <-ch:
	case <-tc.C:
		mu.Lock()
		{
			if responded {
				err = <-ch
			} else {
				timedout = true
				err = ErrTimeout
			}
		}
		mu.Unlock()
	}
	ReleaseTimer(tc)

	errorChPool.Put(chv)

	return err
}

var errorChPool sync.Pool

// Do performs the given http request and sets the corresponding response.
//
// Request must contain at least non-zero RequestURI with full url (including
// scheme and host) or non-zero Host header + RequestURI.
//
// The function doesn't follow redirects. Use Get* for following redirects.
//
// Response is ignored if resp is nil.
//
// ErrNoFreeConns is returned if all HostClient.MaxConns connections
// to the host are busy.
//
// It is recommended obtaining req and resp via AcquireRequest
// and AcquireResponse in performance-critical code.
func (c *HostClient) Do(req *Request, resp *Response) error {
	var err error
	var retry bool
	maxAttempts := c.MaxIdemponentCallAttempts
	if maxAttempts <= 0 {
		maxAttempts = DefaultMaxIdemponentCallAttempts
	}
	isRequestRetryable := isIdempotent
	if c.RetryIf != nil {
		isRequestRetryable = c.RetryIf
	}
	attempts := 0
	hasBodyStream := req.IsBodyStream()

	atomic.AddInt32(&c.pendingRequests, 1)
	for {
		retry, err = c.do(req, resp)
		if err == nil || !retry {
			break
		}

		if hasBodyStream {
			break
		}
		if !isRequestRetryable(req) {
			// Retry non-idempotent requests if the server closes
			// the connection before sending the response.
			//
			// This case is possible if the server closes the idle
			// keep-alive connection on timeout.
			//
			// Apache and nginx usually do this.
			if err != io.EOF {
				break
			}
		}
		attempts++
		if attempts >= maxAttempts {
			break
		}
	}
	atomic.AddInt32(&c.pendingRequests, -1)

	if err == io.EOF {
		err = ErrConnectionClosed
	}
	return err
}

// PendingRequests returns the current number of requests the client
// is executing.
//
// This function may be used for balancing load among multiple HostClient
// instances.
func (c *HostClient) PendingRequests() int {
	return int(atomic.LoadInt32(&c.pendingRequests))
}

func isIdempotent(req *Request) bool {
	return req.Header.IsGet() || req.Header.IsHead() || req.Header.IsPut()
}

func (c *HostClient) do(req *Request, resp *Response) (bool, error) {
	nilResp := false
	if resp == nil {
		nilResp = true
		resp = AcquireResponse()
	}

	ok, err := c.doNonNilReqResp(req, resp)

	if nilResp {
		ReleaseResponse(resp)
	}

	return ok, err
}

func (c *HostClient) doNonNilReqResp(req *Request, resp *Response) (bool, error) {
	if req == nil {
		panic("BUG: req cannot be nil")
	}
	if resp == nil {
		panic("BUG: resp cannot be nil")
	}

	// Secure header error logs configuration
	resp.secureErrorLogMessage = c.SecureErrorLogMessage
	resp.Header.secureErrorLogMessage = c.SecureErrorLogMessage
	req.secureErrorLogMessage = c.SecureErrorLogMessage
	req.Header.secureErrorLogMessage = c.SecureErrorLogMessage

	if c.IsTLS != bytes.Equal(req.uri.Scheme(), strHTTPS) {
		return false, ErrHostClientRedirectToDifferentScheme
	}

	atomic.StoreUint32(&c.lastUseTime, uint32(time.Now().Unix()-startTimeUnix))

	// Free up resources occupied by response before sending the request,
	// so the GC may reclaim these resources (e.g. response body).

	// backing up SkipBody in case it was set explicitly
	customSkipBody := resp.SkipBody
	resp.Reset()
	resp.SkipBody = customSkipBody

	if c.DisablePathNormalizing {
		req.URI().DisablePathNormalizing = true
	}

	cc, err := c.acquireConn(req.timeout, req.ConnectionClose())
	if err != nil {
		return false, err
	}
	conn := cc.c

	resp.parseNetConn(conn)

	if c.WriteTimeout > 0 {
		// Set Deadline every time, since golang has fixed the performance issue
		// See https://github.com/golang/go/issues/15133#issuecomment-271571395 for details
		currentTime := time.Now()
		if err = conn.SetWriteDeadline(currentTime.Add(c.WriteTimeout)); err != nil {
			c.closeConn(cc)
			return true, err
		}
	}

	resetConnection := false
	if c.MaxConnDuration > 0 && time.Since(cc.createdTime) > c.MaxConnDuration && !req.ConnectionClose() {
		req.SetConnectionClose()
		resetConnection = true
	}

	userAgentOld := req.Header.UserAgent()
	if len(userAgentOld) == 0 {
		req.Header.userAgent = append(req.Header.userAgent[:0], c.getClientName()...)
	}
	bw := c.acquireWriter(conn)
	err = req.Write(bw)

	if resetConnection {
		req.Header.ResetConnectionClose()
	}

	if err == nil {
		err = bw.Flush()
	}
	if err != nil {
		c.releaseWriter(bw)
		c.closeConn(cc)
		return true, err
	}
	c.releaseWriter(bw)

	if c.ReadTimeout > 0 {
		// Set Deadline every time, since golang has fixed the performance issue
		// See https://github.com/golang/go/issues/15133#issuecomment-271571395 for details
		currentTime := time.Now()
		if err = conn.SetReadDeadline(currentTime.Add(c.ReadTimeout)); err != nil {
			c.closeConn(cc)
			return true, err
		}
	}

	if customSkipBody || req.Header.IsHead() {
		resp.SkipBody = true
	}
	if c.DisableHeaderNamesNormalizing {
		resp.Header.DisableNormalizing()
	}

	br := c.acquireReader(conn)
	if err = resp.ReadLimitBody(br, c.MaxResponseBodySize); err != nil {
		c.releaseReader(br)
		c.closeConn(cc)
		// Don't retry in case of ErrBodyTooLarge since we will just get the same again.
		retry := err != ErrBodyTooLarge
		return retry, err
	}
	c.releaseReader(br)

	if resetConnection || req.ConnectionClose() || resp.ConnectionClose() {
		c.closeConn(cc)
	} else {
		c.releaseConn(cc)
	}

	return false, err
}

var (
	// ErrNoFreeConns is returned when no free connections available
	// to the given host.
	//
	// Increase the allowed number of connections per host if you
	// see this error.
	ErrNoFreeConns = errors.New("no free connections available to host")

	// ErrConnectionClosed may be returned from client methods if the server
	// closes connection before returning the first response byte.
	//
	// If you see this error, then either fix the server by returning
	// 'Connection: close' response header before closing the connection
	// or add 'Connection: close' request header before sending requests
	// to broken server.
	ErrConnectionClosed = errors.New("the server closed connection before returning the first response byte. " +
		"Make sure the server returns 'Connection: close' response header before closing the connection")
)

type timeoutError struct{}

func (e *timeoutError) Error() string {
	return "timeout"
}

// Only implement the Timeout() function of the net.Error interface.
// This allows for checks like:
//
//   if x, ok := err.(interface{ Timeout() bool }); ok && x.Timeout() {
func (e *timeoutError) Timeout() bool {
	return true
}

// ErrTimeout is returned from timed out calls.
var ErrTimeout = &timeoutError{}

// SetMaxConns sets up the maximum number of connections which may be established to all hosts listed in Addr.
func (c *HostClient) SetMaxConns(newMaxConns int) {
	c.connsLock.Lock()
	c.MaxConns = newMaxConns
	c.connsLock.Unlock()
}

func (c *HostClient) acquireConn(reqTimeout time.Duration, connectionClose bool) (cc *clientConn, err error) {
	createConn := false
	startCleaner := false

	var n int
	c.connsLock.Lock()
	n = len(c.conns)
	if n == 0 {
		maxConns := c.MaxConns
		if maxConns <= 0 {
			maxConns = DefaultMaxConnsPerHost
		}
		if c.connsCount < maxConns {
			c.connsCount++
			createConn = true
			if !c.connsCleanerRun && !connectionClose {
				startCleaner = true
				c.connsCleanerRun = true
			}
		}
	} else {
		n--
		cc = c.conns[n]
		c.conns[n] = nil
		c.conns = c.conns[:n]
	}
	c.connsLock.Unlock()

	if cc != nil {
		return cc, nil
	}
	if !createConn {
		if c.MaxConnWaitTimeout <= 0 {
			return nil, ErrNoFreeConns
		}

		// reqTimeout    c.MaxConnWaitTimeout   wait duration
		//     d1                 d2            min(d1, d2)
		//  0(not set)            d2            d2
		//     d1            0(don't wait)      0(don't wait)
		//  0(not set)            d2            d2
		timeout := c.MaxConnWaitTimeout
		timeoutOverridden := false
		// reqTimeout == 0 means not set
		if reqTimeout > 0 && reqTimeout < timeout {
			timeout = reqTimeout
			timeoutOverridden = true
		}

		// wait for a free connection
		tc := AcquireTimer(timeout)
		defer ReleaseTimer(tc)

		w := &wantConn{
			ready: make(chan struct{}, 1),
		}
		defer func() {
			if err != nil {
				w.cancel(c, err)
			}
		}()

		c.queueForIdle(w)

		select {
		case <-w.ready:
			return w.conn, w.err
		case <-tc.C:
			if timeoutOverridden {
				return nil, ErrTimeout
			}
			return nil, ErrNoFreeConns
		}
	}

	if startCleaner {
		go c.connsCleaner()
	}

	conn, err := c.dialHostHard()
	if err != nil {
		c.decConnsCount()
		return nil, err
	}
	cc = acquireClientConn(conn)

	return cc, nil
}

func (c *HostClient) queueForIdle(w *wantConn) {
	c.connsLock.Lock()
	defer c.connsLock.Unlock()
	if c.connsWait == nil {
		c.connsWait = &wantConnQueue{}
	}
	c.connsWait.clearFront()
	c.connsWait.pushBack(w)
}

func (c *HostClient) dialConnFor(w *wantConn) {
	conn, err := c.dialHostHard()
	if err != nil {
		w.tryDeliver(nil, err)
		c.decConnsCount()
		return
	}

	cc := acquireClientConn(conn)
	delivered := w.tryDeliver(cc, nil)
	if !delivered {
		// not delivered, return idle connection
		c.releaseConn(cc)
	}
}

// CloseIdleConnections closes any connections which were previously
// connected from previous requests but are now sitting idle in a
// "keep-alive" state. It does not interrupt any connections currently
// in use.
func (c *HostClient) CloseIdleConnections() {
	c.connsLock.Lock()
	scratch := append([]*clientConn{}, c.conns...)
	for i := range c.conns {
		c.conns[i] = nil
	}
	c.conns = c.conns[:0]
	c.connsLock.Unlock()

	for _, cc := range scratch {
		c.closeConn(cc)
	}
}

func (c *HostClient) connsCleaner() {
	var (
		scratch             []*clientConn
		maxIdleConnDuration = c.MaxIdleConnDuration
	)
	if maxIdleConnDuration <= 0 {
		maxIdleConnDuration = DefaultMaxIdleConnDuration
	}
	for {
		currentTime := time.Now()

		// Determine idle connections to be closed.
		c.connsLock.Lock()
		conns := c.conns
		n := len(conns)
		i := 0
		for i < n && currentTime.Sub(conns[i].lastUseTime) > maxIdleConnDuration {
			i++
		}
		sleepFor := maxIdleConnDuration
		if i < n {
			// + 1 so we actually sleep past the expiration time and not up to it.
			// Otherwise the > check above would still fail.
			sleepFor = maxIdleConnDuration - currentTime.Sub(conns[i].lastUseTime) + 1
		}
		scratch = append(scratch[:0], conns[:i]...)
		if i > 0 {
			m := copy(conns, conns[i:])
			for i = m; i < n; i++ {
				conns[i] = nil
			}
			c.conns = conns[:m]
		}
		c.connsLock.Unlock()

		// Close idle connections.
		for i, cc := range scratch {
			c.closeConn(cc)
			scratch[i] = nil
		}

		// Determine whether to stop the connsCleaner.
		c.connsLock.Lock()
		mustStop := c.connsCount == 0
		if mustStop {
			c.connsCleanerRun = false
		}
		c.connsLock.Unlock()
		if mustStop {
			break
		}

		time.Sleep(sleepFor)
	}
}

func (c *HostClient) closeConn(cc *clientConn) {
	c.decConnsCount()
	cc.c.Close()
	releaseClientConn(cc)
}

func (c *HostClient) decConnsCount() {
	if c.MaxConnWaitTimeout <= 0 {
		c.connsLock.Lock()
		c.connsCount--
		c.connsLock.Unlock()
		return
	}

	c.connsLock.Lock()
	defer c.connsLock.Unlock()
	dialed := false
	if q := c.connsWait; q != nil && q.len() > 0 {
		for q.len() > 0 {
			w := q.popFront()
			if w.waiting() {
				go c.dialConnFor(w)
				dialed = true
				break
			}
		}
	}
	if !dialed {
		c.connsCount--
	}
}

// ConnsCount returns connection count of HostClient
func (c *HostClient) ConnsCount() int {
	c.connsLock.Lock()
	defer c.connsLock.Unlock()

	return c.connsCount
}

func acquireClientConn(conn net.Conn) *clientConn {
	v := clientConnPool.Get()
	if v == nil {
		v = &clientConn{}
	}
	cc := v.(*clientConn)
	cc.c = conn
	cc.createdTime = time.Now()
	return cc
}

func releaseClientConn(cc *clientConn) {
	// Reset all fields.
	*cc = clientConn{}
	clientConnPool.Put(cc)
}

var clientConnPool sync.Pool

func (c *HostClient) releaseConn(cc *clientConn) {
	cc.lastUseTime = time.Now()
	if c.MaxConnWaitTimeout <= 0 {
		c.connsLock.Lock()
		c.conns = append(c.conns, cc)
		c.connsLock.Unlock()
		return
	}

	// try to deliver an idle connection to a *wantConn
	c.connsLock.Lock()
	defer c.connsLock.Unlock()
	delivered := false
	if q := c.connsWait; q != nil && q.len() > 0 {
		for q.len() > 0 {
			w := q.popFront()
			if w.waiting() {
				delivered = w.tryDeliver(cc, nil)
				break
			}
		}
	}
	if !delivered {
		c.conns = append(c.conns, cc)
	}
}

func (c *HostClient) acquireWriter(conn net.Conn) *bufio.Writer {
	var v interface{}
	if c.clientWriterPool != nil {
		v = c.clientWriterPool.Get()
		if v == nil {
			n := c.WriteBufferSize
			if n <= 0 {
				n = defaultWriteBufferSize
			}
			return bufio.NewWriterSize(conn, n)
		}
	} else {
		v = c.writerPool.Get()
		if v == nil {
			n := c.WriteBufferSize
			if n <= 0 {
				n = defaultWriteBufferSize
			}
			return bufio.NewWriterSize(conn, n)
		}
	}

	bw := v.(*bufio.Writer)
	bw.Reset(conn)
	return bw
}

func (c *HostClient) releaseWriter(bw *bufio.Writer) {
	if c.clientWriterPool != nil {
		c.clientWriterPool.Put(bw)
	} else {
		c.writerPool.Put(bw)
	}
}

func (c *HostClient) acquireReader(conn net.Conn) *bufio.Reader {
	var v interface{}
	if c.clientReaderPool != nil {
		v = c.clientReaderPool.Get()
		if v == nil {
			n := c.ReadBufferSize
			if n <= 0 {
				n = defaultReadBufferSize
			}
			return bufio.NewReaderSize(conn, n)
		}
	} else {
		v = c.readerPool.Get()
		if v == nil {
			n := c.ReadBufferSize
			if n <= 0 {
				n = defaultReadBufferSize
			}
			return bufio.NewReaderSize(conn, n)
		}
	}

	br := v.(*bufio.Reader)
	br.Reset(conn)
	return br
}

func (c *HostClient) releaseReader(br *bufio.Reader) {
	if c.clientReaderPool != nil {
		c.clientReaderPool.Put(br)
	} else {
		c.readerPool.Put(br)
	}
}

func newClientTLSConfig(c *tls.Config, addr string) *tls.Config {
	if c == nil {
		c = &tls.Config{}
	} else {
		c = c.Clone()
	}

	if c.ClientSessionCache == nil {
		c.ClientSessionCache = tls.NewLRUClientSessionCache(0)
	}

	if len(c.ServerName) == 0 {
		serverName := tlsServerName(addr)
		if serverName == "*" {
			c.InsecureSkipVerify = true
		} else {
			c.ServerName = serverName
		}
	}
	return c
}

func tlsServerName(addr string) string {
	if !strings.Contains(addr, ":") {
		return addr
	}
	host, _, err := net.SplitHostPort(addr)
	if err != nil {
		return "*"
	}
	return host
}

func (c *HostClient) nextAddr() string {
	c.addrsLock.Lock()
	if len(c.addrs) == 0 {
		c.addrs = append(c.addrs, strings.Split(c.Addr, ",")...)
	}
	addr := c.addrs[0]
	if len(c.addrs) > 1 {
		addr = c.addrs[c.addrIdx%uint32(len(c.addrs))]
		c.addrIdx++
	}
	c.addrsLock.Unlock()
	return addr
}

func (c *HostClient) dialHostHard() (conn net.Conn, err error) {
	// attempt to dial all the available hosts before giving up.

	c.addrsLock.Lock()
	n := len(c.addrs)
	c.addrsLock.Unlock()

	if n == 0 {
		// It looks like c.addrs isn't initialized yet.
		n = 1
	}

	timeout := c.ReadTimeout + c.WriteTimeout
	if timeout <= 0 {
		timeout = DefaultDialTimeout
	}
	deadline := time.Now().Add(timeout)
	for n > 0 {
		addr := c.nextAddr()
		tlsConfig := c.cachedTLSConfig(addr)
		conn, err = dialAddr(addr, c.Dial, c.DialDualStack, c.IsTLS, tlsConfig, c.WriteTimeout)
		if err == nil {
			return conn, nil
		}
		if time.Since(deadline) >= 0 {
			break
		}
		n--
	}
	return nil, err
}

func (c *HostClient) cachedTLSConfig(addr string) *tls.Config {
	if !c.IsTLS {
		return nil
	}

	c.tlsConfigMapLock.Lock()
	if c.tlsConfigMap == nil {
		c.tlsConfigMap = make(map[string]*tls.Config)
	}
	cfg := c.tlsConfigMap[addr]
	if cfg == nil {
		cfg = newClientTLSConfig(c.TLSConfig, addr)
		c.tlsConfigMap[addr] = cfg
	}
	c.tlsConfigMapLock.Unlock()

	return cfg
}

// AcquireHostClient returns an empty HostClient instance from host client pool.
//
// The returned HostClient instance may be passed to ReleaseHostClient when it is
// no longer needed. This allows HostClient recycling, reduces GC pressure
// and usually improves performance.
func AcquireHostClient() *HostClient {
	v := hostClientPool.Get()
	if v == nil {
		return &HostClient{}
	}
	return v.(*HostClient)
}

// ReleaseHostClient returns hc acquired via AcquireHostClient to host client pool.
//
// It is forbidden accessing hc and/or its' members after returning
// it to host client pool.
// Note that HostClient ConnsCount must be 0 when calling ReleaseHostClient, otherwise
// it will trigger a panic
func ReleaseHostClient(hc *HostClient) {
	hc.Reset()
	hostClientPool.Put(hc)
}

// Reset clears host client contents.
// Note that HostClient ConnsCount must be 0 when calling Reset, otherwise
// it will trigger a panic
func (hc *HostClient) Reset() {
	hc.Addr = ""
	hc.Name = ""
	hc.Dial = nil
	hc.DialDualStack = false
	hc.IsTLS = false
	hc.TLSConfig = nil
	hc.MaxConns = 0
	hc.MaxConnDuration = 0
	hc.MaxIdleConnDuration = 0
	hc.MaxIdemponentCallAttempts = 0
	hc.ReadBufferSize = 0
	hc.WriteBufferSize = 0
	hc.ReadTimeout = 0
	hc.WriteTimeout = 0
	hc.MaxResponseBodySize = 0
	hc.DisableHeaderNamesNormalizing = false
	hc.DisablePathNormalizing = false
	hc.MaxConnWaitTimeout = 0
	hc.RetryIf = nil
	hc.clientName = atomic.Value{}
	hc.lastUseTime = 0

	hc.connsLock.Lock()
	if hc.connsCount != 0 {
		panic("fasthttp: internal error: misuse of HostClient.Reset with non-zero ConnsCount")
	}
	hc.connsCount = 0
	hc.conns = hc.conns[:0]
	if hc.connsWait != nil {
		hc.connsWait.head = hc.connsWait.head[:0]
		hc.connsWait.headPos = 0
		hc.connsWait.tail = hc.connsWait.tail[:0]
	}
	hc.connsLock.Unlock()

	hc.addrsLock.Lock()
	hc.addrs = hc.addrs[:0]
	hc.addrsLock.Unlock()

	hc.addrIdx = 0
	hc.tlsConfigMap = nil
	hc.pendingRequests = 0
	hc.connsCleanerRun = false
}

var hostClientPool sync.Pool

// ErrTLSHandshakeTimeout indicates there is a timeout from tls handshake.
var ErrTLSHandshakeTimeout = errors.New("tls handshake timed out")

var timeoutErrorChPool sync.Pool

func tlsClientHandshake(rawConn net.Conn, tlsConfig *tls.Config, timeout time.Duration) (net.Conn, error) {
	tc := AcquireTimer(timeout)
	defer ReleaseTimer(tc)

	var ch chan error
	chv := timeoutErrorChPool.Get()
	if chv == nil {
		chv = make(chan error)
	}
	ch = chv.(chan error)
	defer timeoutErrorChPool.Put(chv)

	conn := tls.Client(rawConn, tlsConfig)

	go func() {
		ch <- conn.Handshake()
	}()

	select {
	case <-tc.C:
		rawConn.Close()
		<-ch
		return nil, ErrTLSHandshakeTimeout
	case err := <-ch:
		if err != nil {
			rawConn.Close()
			return nil, err
		}
		return conn, nil
	}
}

func dialAddr(addr string, dial DialFunc, dialDualStack, isTLS bool, tlsConfig *tls.Config, timeout time.Duration) (net.Conn, error) {
	if dial == nil {
		if dialDualStack {
			dial = DialDualStack
		} else {
			dial = Dial
		}
		addr = addMissingPort(addr, isTLS)
	}
	conn, err := dial(addr)
	if err != nil {
		return nil, err
	}
	if conn == nil {
		panic("BUG: DialFunc returned (nil, nil)")
	}
	_, isTLSAlready := conn.(*tls.Conn)
	if isTLS && !isTLSAlready {
		if timeout == 0 {
			return tls.Client(conn, tlsConfig), nil
		}
		return tlsClientHandshake(conn, tlsConfig, timeout)
	}
	return conn, nil
}

func (c *HostClient) getClientName() []byte {
	v := c.clientName.Load()
	var clientName []byte
	if v == nil {
		clientName = []byte(c.Name)
		if len(clientName) == 0 && !c.NoDefaultUserAgentHeader {
			clientName = defaultUserAgent
		}
		c.clientName.Store(clientName)
	} else {
		clientName = v.([]byte)
	}
	return clientName
}

func addMissingPort(addr string, isTLS bool) string {
	n := strings.Index(addr, ":")
	if n >= 0 {
		return addr
	}
	port := 80
	if isTLS {
		port = 443
	}
	return net.JoinHostPort(addr, strconv.Itoa(port))
}

// A wantConn records state about a wanted connection
// (that is, an active call to getConn).
// The conn may be gotten by dialing or by finding an idle connection,
// or a cancellation may make the conn no longer wanted.
// These three options are racing against each other and use
// wantConn to coordinate and agree about the winning outcome.
//
// inspired by net/http/transport.go
type wantConn struct {
	ready chan struct{}
	mu    sync.Mutex // protects conn, err, close(ready)
	conn  *clientConn
	err   error
}

// waiting reports whether w is still waiting for an answer (connection or error).
func (w *wantConn) waiting() bool {
	select {
	case <-w.ready:
		return false
	default:
		return true
	}
}

// tryDeliver attempts to deliver conn, err to w and reports whether it succeeded.
func (w *wantConn) tryDeliver(conn *clientConn, err error) bool {
	w.mu.Lock()
	defer w.mu.Unlock()

	if w.conn != nil || w.err != nil {
		return false
	}
	w.conn = conn
	w.err = err
	if w.conn == nil && w.err == nil {
		panic("fasthttp: internal error: misuse of tryDeliver")
	}
	close(w.ready)
	return true
}

// cancel marks w as no longer wanting a result (for example, due to cancellation).
// If a connection has been delivered already, cancel returns it with c.releaseConn.
func (w *wantConn) cancel(c *HostClient, err error) {
	w.mu.Lock()
	if w.conn == nil && w.err == nil {
		close(w.ready) // catch misbehavior in future delivery
	}

	conn := w.conn
	w.conn = nil
	w.err = err
	w.mu.Unlock()

	if conn != nil {
		c.releaseConn(conn)
	}
}

// A wantConnQueue is a queue of wantConns.
//
// inspired by net/http/transport.go
type wantConnQueue struct {
	// This is a queue, not a deque.
	// It is split into two stages - head[headPos:] and tail.
	// popFront is trivial (headPos++) on the first stage, and
	// pushBack is trivial (append) on the second stage.
	// If the first stage is empty, popFront can swap the
	// first and second stages to remedy the situation.
	//
	// This two-stage split is analogous to the use of two lists
	// in Okasaki's purely functional queue but without the
	// overhead of reversing the list when swapping stages.
	head    []*wantConn
	headPos int
	tail    []*wantConn
}

// len returns the number of items in the queue.
func (q *wantConnQueue) len() int {
	return len(q.head) - q.headPos + len(q.tail)
}

// pushBack adds w to the back of the queue.
func (q *wantConnQueue) pushBack(w *wantConn) {
	q.tail = append(q.tail, w)
}

// popFront removes and returns the wantConn at the front of the queue.
func (q *wantConnQueue) popFront() *wantConn {
	if q.headPos >= len(q.head) {
		if len(q.tail) == 0 {
			return nil
		}
		// Pick up tail as new head, clear tail.
		q.head, q.headPos, q.tail = q.tail, 0, q.head[:0]
	}

	w := q.head[q.headPos]
	q.head[q.headPos] = nil
	q.headPos++
	return w
}

// peekFront returns the wantConn at the front of the queue without removing it.
func (q *wantConnQueue) peekFront() *wantConn {
	if q.headPos < len(q.head) {
		return q.head[q.headPos]
	}
	if len(q.tail) > 0 {
		return q.tail[0]
	}
	return nil
}

// cleanFront pops any wantConns that are no longer waiting from the head of the
// queue, reporting whether any were popped.
func (q *wantConnQueue) clearFront() (cleaned bool) {
	for {
		w := q.peekFront()
		if w == nil || w.waiting() {
			return cleaned
		}
		q.popFront()
		cleaned = true
	}
}

// PipelineClient pipelines requests over a limited set of concurrent
// connections to the given Addr.
//
// This client may be used in highly loaded HTTP-based RPC systems for reducing
// context switches and network level overhead.
// See https://en.wikipedia.org/wiki/HTTP_pipelining for details.
//
// It is forbidden copying PipelineClient instances. Create new instances
// instead.
//
// It is safe calling PipelineClient methods from concurrently running
// goroutines.
type PipelineClient struct {
	noCopy noCopy //nolint:unused,structcheck

	// Address of the host to connect to.
	Addr string

	// PipelineClient name. Used in User-Agent request header.
	Name string

	// NoDefaultUserAgentHeader when set to true, causes the default
	// User-Agent header to be excluded from the Request.
	NoDefaultUserAgentHeader bool

	// The maximum number of concurrent connections to the Addr.
	//
	// A single connection is used by default.
	MaxConns int

	// The maximum number of pending pipelined requests over
	// a single connection to Addr.
	//
	// DefaultMaxPendingRequests is used by default.
	MaxPendingRequests int

	// The maximum delay before sending pipelined requests as a batch
	// to the server.
	//
	// By default requests are sent immediately to the server.
	MaxBatchDelay time.Duration

	// Callback for connection establishing to the host.
	//
	// Default Dial is used if not set.
	Dial DialFunc

	// Attempt to connect to both ipv4 and ipv6 host addresses
	// if set to true.
	//
	// This option is used only if default TCP dialer is used,
	// i.e. if Dial is blank.
	//
	// By default client connects only to ipv4 addresses,
	// since unfortunately ipv6 remains broken in many networks worldwide :)
	DialDualStack bool

	// Response header names are passed as-is without normalization
	// if this option is set.
	//
	// Disabled header names' normalization may be useful only for proxying
	// responses to other clients expecting case-sensitive
	// header names. See https://github.com/valyala/fasthttp/issues/57
	// for details.
	//
	// By default request and response header names are normalized, i.e.
	// The first letter and the first letters following dashes
	// are uppercased, while all the other letters are lowercased.
	// Examples:
	//
	//     * HOST -> Host
	//     * content-type -> Content-Type
	//     * cONTENT-lenGTH -> Content-Length
	DisableHeaderNamesNormalizing bool

	// Path values are sent as-is without normalization
	//
	// Disabled path normalization may be useful for proxying incoming requests
	// to servers that are expecting paths to be forwarded as-is.
	//
	// By default path values are normalized, i.e.
	// extra slashes are removed, special characters are encoded.
	DisablePathNormalizing bool

	// Whether to use TLS (aka SSL or HTTPS) for host connections.
	IsTLS bool

	// Optional TLS config.
	TLSConfig *tls.Config

	// Idle connection to the host is closed after this duration.
	//
	// By default idle connection is closed after
	// DefaultMaxIdleConnDuration.
	MaxIdleConnDuration time.Duration

	// Buffer size for responses' reading.
	// This also limits the maximum header size.
	//
	// Default buffer size is used if 0.
	ReadBufferSize int

	// Buffer size for requests' writing.
	//
	// Default buffer size is used if 0.
	WriteBufferSize int

	// Maximum duration for full response reading (including body).
	//
	// By default response read timeout is unlimited.
	ReadTimeout time.Duration

	// Maximum duration for full request writing (including body).
	//
	// By default request write timeout is unlimited.
	WriteTimeout time.Duration

	// Logger for logging client errors.
	//
	// By default standard logger from log package is used.
	Logger Logger

	connClients     []*pipelineConnClient
	connClientsLock sync.Mutex
}

type pipelineConnClient struct {
	noCopy noCopy //nolint:unused,structcheck

	Addr                          string
	Name                          string
	NoDefaultUserAgentHeader      bool
	MaxPendingRequests            int
	MaxBatchDelay                 time.Duration
	Dial                          DialFunc
	DialDualStack                 bool
	DisableHeaderNamesNormalizing bool
	DisablePathNormalizing        bool
	IsTLS                         bool
	TLSConfig                     *tls.Config
	MaxIdleConnDuration           time.Duration
	ReadBufferSize                int
	WriteBufferSize               int
	ReadTimeout                   time.Duration
	WriteTimeout                  time.Duration
	Logger                        Logger

	workPool sync.Pool

	chLock sync.Mutex
	chW    chan *pipelineWork
	chR    chan *pipelineWork

	tlsConfigLock sync.Mutex
	tlsConfig     *tls.Config
	clientName    atomic.Value
}

type pipelineWork struct {
	reqCopy  Request
	respCopy Response
	req      *Request
	resp     *Response
	t        *time.Timer
	deadline time.Time
	err      error
	done     chan struct{}
}

// DoTimeout performs the given request and waits for response during
// the given timeout duration.
//
// Request must contain at least non-zero RequestURI with full url (including
// scheme and host) or non-zero Host header + RequestURI.
//
// The function doesn't follow redirects.
//
// Response is ignored if resp is nil.
//
// ErrTimeout is returned if the response wasn't returned during
// the given timeout.
//
// It is recommended obtaining req and resp via AcquireRequest
// and AcquireResponse in performance-critical code.
//
// Warning: DoTimeout does not terminate the request itself. The request will
// continue in the background and the response will be discarded.
// If requests take too long and the connection pool gets filled up please
// try setting a ReadTimeout.
func (c *PipelineClient) DoTimeout(req *Request, resp *Response, timeout time.Duration) error {
	return c.DoDeadline(req, resp, time.Now().Add(timeout))
}

// DoDeadline performs the given request and waits for response until
// the given deadline.
//
// Request must contain at least non-zero RequestURI with full url (including
// scheme and host) or non-zero Host header + RequestURI.
//
// The function doesn't follow redirects.
//
// Response is ignored if resp is nil.
//
// ErrTimeout is returned if the response wasn't returned until
// the given deadline.
//
// It is recommended obtaining req and resp via AcquireRequest
// and AcquireResponse in performance-critical code.
func (c *PipelineClient) DoDeadline(req *Request, resp *Response, deadline time.Time) error {
	return c.getConnClient().DoDeadline(req, resp, deadline)
}

func (c *pipelineConnClient) DoDeadline(req *Request, resp *Response, deadline time.Time) error {
	c.init()

	timeout := -time.Since(deadline)
	if timeout < 0 {
		return ErrTimeout
	}

	if c.DisablePathNormalizing {
		req.URI().DisablePathNormalizing = true
	}

	userAgentOld := req.Header.UserAgent()
	if len(userAgentOld) == 0 {
		req.Header.userAgent = append(req.Header.userAgent[:0], c.getClientName()...)
	}

	w := acquirePipelineWork(&c.workPool, timeout)
	w.respCopy.Header.disableNormalizing = c.DisableHeaderNamesNormalizing
	w.req = &w.reqCopy
	w.resp = &w.respCopy

	// Make a copy of the request in order to avoid data races on timeouts
	req.copyToSkipBody(&w.reqCopy)
	swapRequestBody(req, &w.reqCopy)

	// Put the request to outgoing queue
	select {
	case c.chW <- w:
		// Fast path: len(c.ch) < cap(c.ch)
	default:
		// Slow path
		select {
		case c.chW <- w:
		case <-w.t.C:
			releasePipelineWork(&c.workPool, w)
			return ErrTimeout
		}
	}

	// Wait for the response
	var err error
	select {
	case <-w.done:
		if resp != nil {
			w.respCopy.copyToSkipBody(resp)
			swapResponseBody(resp, &w.respCopy)
		}
		err = w.err
		releasePipelineWork(&c.workPool, w)
	case <-w.t.C:
		err = ErrTimeout
	}

	return err
}

// Do performs the given http request and sets the corresponding response.
//
// Request must contain at least non-zero RequestURI with full url (including
// scheme and host) or non-zero Host header + RequestURI.
//
// The function doesn't follow redirects. Use Get* for following redirects.
//
// Response is ignored if resp is nil.
//
// It is recommended obtaining req and resp via AcquireRequest
// and AcquireResponse in performance-critical code.
func (c *PipelineClient) Do(req *Request, resp *Response) error {
	return c.getConnClient().Do(req, resp)
}

func (c *pipelineConnClient) Do(req *Request, resp *Response) error {
	c.init()

	if c.DisablePathNormalizing {
		req.URI().DisablePathNormalizing = true
	}

	userAgentOld := req.Header.UserAgent()
	if len(userAgentOld) == 0 {
		req.Header.userAgent = append(req.Header.userAgent[:0], c.getClientName()...)
	}

	w := acquirePipelineWork(&c.workPool, 0)
	w.req = req
	if resp != nil {
		resp.Header.disableNormalizing = c.DisableHeaderNamesNormalizing
		w.resp = resp
	} else {
		w.resp = &w.respCopy
	}

	// Put the request to outgoing queue
	select {
	case c.chW <- w:
	default:
		// Try substituting the oldest w with the current one.
		select {
		case wOld := <-c.chW:
			wOld.err = ErrPipelineOverflow
			wOld.done <- struct{}{}
		default:
		}
		select {
		case c.chW <- w:
		default:
			releasePipelineWork(&c.workPool, w)
			return ErrPipelineOverflow
		}
	}

	// Wait for the response
	<-w.done
	err := w.err

	releasePipelineWork(&c.workPool, w)

	return err
}

func (c *PipelineClient) getConnClient() *pipelineConnClient {
	c.connClientsLock.Lock()
	cc := c.getConnClientUnlocked()
	c.connClientsLock.Unlock()
	return cc
}

func (c *PipelineClient) getConnClientUnlocked() *pipelineConnClient {
	if len(c.connClients) == 0 {
		return c.newConnClient()
	}

	// Return the client with the minimum number of pending requests.
	minCC := c.connClients[0]
	minReqs := minCC.PendingRequests()
	if minReqs == 0 {
		return minCC
	}
	for i := 1; i < len(c.connClients); i++ {
		cc := c.connClients[i]
		reqs := cc.PendingRequests()
		if reqs == 0 {
			return cc
		}
		if reqs < minReqs {
			minCC = cc
			minReqs = reqs
		}
	}

	maxConns := c.MaxConns
	if maxConns <= 0 {
		maxConns = 1
	}
	if len(c.connClients) < maxConns {
		return c.newConnClient()
	}
	return minCC
}

func (c *PipelineClient) newConnClient() *pipelineConnClient {
	cc := &pipelineConnClient{
		Addr:                          c.Addr,
		Name:                          c.Name,
		NoDefaultUserAgentHeader:      c.NoDefaultUserAgentHeader,
		MaxPendingRequests:            c.MaxPendingRequests,
		MaxBatchDelay:                 c.MaxBatchDelay,
		Dial:                          c.Dial,
		DialDualStack:                 c.DialDualStack,
		DisableHeaderNamesNormalizing: c.DisableHeaderNamesNormalizing,
		DisablePathNormalizing:        c.DisablePathNormalizing,
		IsTLS:                         c.IsTLS,
		TLSConfig:                     c.TLSConfig,
		MaxIdleConnDuration:           c.MaxIdleConnDuration,
		ReadBufferSize:                c.ReadBufferSize,
		WriteBufferSize:               c.WriteBufferSize,
		ReadTimeout:                   c.ReadTimeout,
		WriteTimeout:                  c.WriteTimeout,
		Logger:                        c.Logger,
	}
	c.connClients = append(c.connClients, cc)
	return cc
}

// ErrPipelineOverflow may be returned from PipelineClient.Do*
// if the requests' queue is overflown.
var ErrPipelineOverflow = errors.New("pipelined requests' queue has been overflown. Increase MaxConns and/or MaxPendingRequests")

// DefaultMaxPendingRequests is the default value
// for PipelineClient.MaxPendingRequests.
const DefaultMaxPendingRequests = 1024

func (c *pipelineConnClient) init() {
	c.chLock.Lock()
	if c.chR == nil {
		maxPendingRequests := c.MaxPendingRequests
		if maxPendingRequests <= 0 {
			maxPendingRequests = DefaultMaxPendingRequests
		}
		c.chR = make(chan *pipelineWork, maxPendingRequests)
		if c.chW == nil {
			c.chW = make(chan *pipelineWork, maxPendingRequests)
		}
		go func() {
			// Keep restarting the worker if it fails (connection errors for example).
			for {
				if err := c.worker(); err != nil {
					c.logger().Printf("error in PipelineClient(%q): %s", c.Addr, err)
					if netErr, ok := err.(net.Error); ok && netErr.Temporary() {
						// Throttle client reconnections on temporary errors
						time.Sleep(time.Second)
					}
				} else {
					c.chLock.Lock()
					stop := len(c.chR) == 0 && len(c.chW) == 0
					if !stop {
						c.chR = nil
						c.chW = nil
					}
					c.chLock.Unlock()

					if stop {
						break
					}
				}
			}
		}()
	}
	c.chLock.Unlock()
}

func (c *pipelineConnClient) worker() error {
	tlsConfig := c.cachedTLSConfig()
	conn, err := dialAddr(c.Addr, c.Dial, c.DialDualStack, c.IsTLS, tlsConfig, c.WriteTimeout)
	if err != nil {
		return err
	}

	// Start reader and writer
	stopW := make(chan struct{})
	doneW := make(chan error)
	go func() {
		doneW <- c.writer(conn, stopW)
	}()
	stopR := make(chan struct{})
	doneR := make(chan error)
	go func() {
		doneR <- c.reader(conn, stopR)
	}()

	// Wait until reader and writer are stopped
	select {
	case err = <-doneW:
		conn.Close()
		close(stopR)
		<-doneR
	case err = <-doneR:
		conn.Close()
		close(stopW)
		<-doneW
	}

	// Notify pending readers
	for len(c.chR) > 0 {
		w := <-c.chR
		w.err = errPipelineConnStopped
		w.done <- struct{}{}
	}

	return err
}

func (c *pipelineConnClient) cachedTLSConfig() *tls.Config {
	if !c.IsTLS {
		return nil
	}

	c.tlsConfigLock.Lock()
	cfg := c.tlsConfig
	if cfg == nil {
		cfg = newClientTLSConfig(c.TLSConfig, c.Addr)
		c.tlsConfig = cfg
	}
	c.tlsConfigLock.Unlock()

	return cfg
}

func (c *pipelineConnClient) writer(conn net.Conn, stopCh <-chan struct{}) error {
	writeBufferSize := c.WriteBufferSize
	if writeBufferSize <= 0 {
		writeBufferSize = defaultWriteBufferSize
	}
	bw := bufio.NewWriterSize(conn, writeBufferSize)
	defer bw.Flush()
	chR := c.chR
	chW := c.chW
	writeTimeout := c.WriteTimeout

	maxIdleConnDuration := c.MaxIdleConnDuration
	if maxIdleConnDuration <= 0 {
		maxIdleConnDuration = DefaultMaxIdleConnDuration
	}
	maxBatchDelay := c.MaxBatchDelay

	var (
		stopTimer      = time.NewTimer(time.Hour)
		flushTimer     = time.NewTimer(time.Hour)
		flushTimerCh   <-chan time.Time
		instantTimerCh = make(chan time.Time)

		w   *pipelineWork
		err error
	)
	close(instantTimerCh)
	for {
	againChW:
		select {
		case w = <-chW:
			// Fast path: len(chW) > 0
		default:
			// Slow path
			stopTimer.Reset(maxIdleConnDuration)
			select {
			case w = <-chW:
			case <-stopTimer.C:
				return nil
			case <-stopCh:
				return nil
			case <-flushTimerCh:
				if err = bw.Flush(); err != nil {
					return err
				}
				flushTimerCh = nil
				goto againChW
			}
		}

		if !w.deadline.IsZero() && time.Since(w.deadline) >= 0 {
			w.err = ErrTimeout
			w.done <- struct{}{}
			continue
		}

		w.resp.parseNetConn(conn)

		if writeTimeout > 0 {
			// Set Deadline every time, since golang has fixed the performance issue
			// See https://github.com/golang/go/issues/15133#issuecomment-271571395 for details
			currentTime := time.Now()
			if err = conn.SetWriteDeadline(currentTime.Add(writeTimeout)); err != nil {
				w.err = err
				w.done <- struct{}{}
				return err
			}
		}
		if err = w.req.Write(bw); err != nil {
			w.err = err
			w.done <- struct{}{}
			return err
		}
		if flushTimerCh == nil && (len(chW) == 0 || len(chR) == cap(chR)) {
			if maxBatchDelay > 0 {
				flushTimer.Reset(maxBatchDelay)
				flushTimerCh = flushTimer.C
			} else {
				flushTimerCh = instantTimerCh
			}
		}

	againChR:
		select {
		case chR <- w:
			// Fast path: len(chR) < cap(chR)
		default:
			// Slow path
			select {
			case chR <- w:
			case <-stopCh:
				w.err = errPipelineConnStopped
				w.done <- struct{}{}
				return nil
			case <-flushTimerCh:
				if err = bw.Flush(); err != nil {
					w.err = err
					w.done <- struct{}{}
					return err
				}
				flushTimerCh = nil
				goto againChR
			}
		}
	}
}

func (c *pipelineConnClient) reader(conn net.Conn, stopCh <-chan struct{}) error {
	readBufferSize := c.ReadBufferSize
	if readBufferSize <= 0 {
		readBufferSize = defaultReadBufferSize
	}
	br := bufio.NewReaderSize(conn, readBufferSize)
	chR := c.chR
	readTimeout := c.ReadTimeout

	var (
		w   *pipelineWork
		err error
	)
	for {
		select {
		case w = <-chR:
			// Fast path: len(chR) > 0
		default:
			// Slow path
			select {
			case w = <-chR:
			case <-stopCh:
				return nil
			}
		}

		if readTimeout > 0 {
			// Set Deadline every time, since golang has fixed the performance issue
			// See https://github.com/golang/go/issues/15133#issuecomment-271571395 for details
			currentTime := time.Now()
			if err = conn.SetReadDeadline(currentTime.Add(readTimeout)); err != nil {
				w.err = err
				w.done <- struct{}{}
				return err
			}
		}
		if err = w.resp.Read(br); err != nil {
			w.err = err
			w.done <- struct{}{}
			return err
		}

		w.done <- struct{}{}
	}
}

func (c *pipelineConnClient) logger() Logger {
	if c.Logger != nil {
		return c.Logger
	}
	return defaultLogger
}

// PendingRequests returns the current number of pending requests pipelined
// to the server.
//
// This number may exceed MaxPendingRequests*MaxConns by up to two times, since
// each connection to the server may keep up to MaxPendingRequests requests
// in the queue before sending them to the server.
//
// This function may be used for balancing load among multiple PipelineClient
// instances.
func (c *PipelineClient) PendingRequests() int {
	c.connClientsLock.Lock()
	n := 0
	for _, cc := range c.connClients {
		n += cc.PendingRequests()
	}
	c.connClientsLock.Unlock()
	return n
}

func (c *pipelineConnClient) PendingRequests() int {
	c.init()

	c.chLock.Lock()
	n := len(c.chR) + len(c.chW)
	c.chLock.Unlock()
	return n
}

func (c *pipelineConnClient) getClientName() []byte {
	v := c.clientName.Load()
	var clientName []byte
	if v == nil {
		clientName = []byte(c.Name)
		if len(clientName) == 0 && !c.NoDefaultUserAgentHeader {
			clientName = defaultUserAgent
		}
		c.clientName.Store(clientName)
	} else {
		clientName = v.([]byte)
	}
	return clientName
}

var errPipelineConnStopped = errors.New("pipeline connection has been stopped")

func acquirePipelineWork(pool *sync.Pool, timeout time.Duration) *pipelineWork {
	v := pool.Get()
	if v == nil {
		v = &pipelineWork{
			done: make(chan struct{}, 1),
		}
	}
	w := v.(*pipelineWork)
	if timeout > 0 {
		if w.t == nil {
			w.t = time.NewTimer(timeout)
		} else {
			w.t.Reset(timeout)
		}
		w.deadline = time.Now().Add(timeout)
	} else {
		w.deadline = zeroTime
	}
	return w
}

func releasePipelineWork(pool *sync.Pool, w *pipelineWork) {
	if w.t != nil {
		w.t.Stop()
	}
	w.reqCopy.Reset()
	w.respCopy.Reset()
	w.req = nil
	w.resp = nil
	w.err = nil
	pool.Put(w)
}<|MERGE_RESOLUTION|>--- conflicted
+++ resolved
@@ -484,7 +484,6 @@
 	}
 	hc := m[string(host)]
 	if hc == nil {
-<<<<<<< HEAD
 		hc = AcquireHostClient()
 		hc.Addr = addMissingPort(string(host), isTLS)
 		hc.Name = c.Name
@@ -506,32 +505,8 @@
 		hc.DisablePathNormalizing = c.DisablePathNormalizing
 		hc.MaxConnWaitTimeout = c.MaxConnWaitTimeout
 		hc.RetryIf = c.RetryIf
-=======
-		hc = &HostClient{
-			Addr:                          addMissingPort(string(host), isTLS),
-			Name:                          c.Name,
-			NoDefaultUserAgentHeader:      c.NoDefaultUserAgentHeader,
-			Dial:                          c.Dial,
-			DialDualStack:                 c.DialDualStack,
-			IsTLS:                         isTLS,
-			TLSConfig:                     c.TLSConfig,
-			MaxConns:                      c.MaxConnsPerHost,
-			MaxIdleConnDuration:           c.MaxIdleConnDuration,
-			MaxConnDuration:               c.MaxConnDuration,
-			MaxIdemponentCallAttempts:     c.MaxIdemponentCallAttempts,
-			ReadBufferSize:                c.ReadBufferSize,
-			WriteBufferSize:               c.WriteBufferSize,
-			ReadTimeout:                   c.ReadTimeout,
-			WriteTimeout:                  c.WriteTimeout,
-			MaxResponseBodySize:           c.MaxResponseBodySize,
-			DisableHeaderNamesNormalizing: c.DisableHeaderNamesNormalizing,
-			DisablePathNormalizing:        c.DisablePathNormalizing,
-			MaxConnWaitTimeout:            c.MaxConnWaitTimeout,
-			RetryIf:                       c.RetryIf,
-			clientReaderPool:              &c.readerPool,
-			clientWriterPool:              &c.writerPool,
-		}
->>>>>>> 46f74b07
+		hc.clientReaderPool = &c.readerPool
+		hc.clientWriterPool = &c.writerPool
 		m[string(host)] = hc
 		if len(m) == 1 {
 			startCleaner = true
