--- conflicted
+++ resolved
@@ -32,7 +32,6 @@
 		panic("BUG: int must be positive")
 	}
 
-<<<<<<< HEAD
 	u := uint64(n)
 	var a [64]byte
 	i := 64
@@ -49,16 +48,6 @@
 				us = qs
 			}
 			u = q
-=======
-	var b [20]byte
-	buf := b[:]
-	i := len(buf) - 1
-	for {
-		buf[i] = '0' + byte(n%10)
-		n /= 10
-		if n == 0 {
-			break
->>>>>>> 8b35f1d9
 		}
 	}
 
@@ -74,12 +63,7 @@
 	i--
 	a[i] = byte(us + '0')
 
-<<<<<<< HEAD
 	return append(dst, a[i:]...)
-=======
-	dst = append(dst, buf[i:]...)
-	return dst
->>>>>>> 8b35f1d9
 }
 
 // ParseUint parses uint from buf.
@@ -302,12 +286,8 @@
 // This function has no performance benefits comparing to string(b) == s.
 // It is left here for backwards compatibility only.
 func EqualBytesStr(b []byte, s string) bool {
-<<<<<<< HEAD
 	return len(s) == len(b) &&
 		bytes.Equal(b, toBytes(s))
-=======
-	return string(b) == s
->>>>>>> 8b35f1d9
 }
 
 // AppendBytesStr appends src to dst and returns dst
@@ -316,11 +296,7 @@
 // This function has no performance benefits comparing to append(dst, src...).
 // It is left here for backwards compatibility only.
 func AppendBytesStr(dst []byte, src string) []byte {
-<<<<<<< HEAD
-	for i, n := 0, len(src); i < n; i++ {
-		dst = append(dst, src[i])
-	}
-	return dst
+	return append(dst, src...)
 }
 
 // toBytes swaps a string's header to a slice header.
@@ -332,7 +308,4 @@
 		Cap:  str.Len,
 	}
 	return *(*[]byte)(unsafe.Pointer(&ret))
-=======
-	return append(dst, src...)
->>>>>>> 8b35f1d9
 }